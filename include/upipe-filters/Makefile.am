myincludedir = $(includedir)/upipe-filters
myinclude_HEADERS = \
	upipe_filter_blend.h \
	upipe_filter_decode.h \
	upipe_filter_encode.h \
	upipe_filter_format.h \
	upipe_filter_ebur128.h \
	upipe_audio_max.h \
	upipe_audio_bar.h \
	upipe_audio_graph.h \
	upipe_rtp_feedback.h \
	upipe_rtcp_fb_receiver.h \
<<<<<<< HEAD
	upipe_filter_vanc.h

if HAVE_ZVBI
myinclude_HEADERS += upipe_filter_vbi.h
endif
=======
	upipe_filter_vanc.h \
	upipe_zoneplate_source.h
>>>>>>> ea77af6b
<|MERGE_RESOLUTION|>--- conflicted
+++ resolved
@@ -10,13 +10,9 @@
 	upipe_audio_graph.h \
 	upipe_rtp_feedback.h \
 	upipe_rtcp_fb_receiver.h \
-<<<<<<< HEAD
-	upipe_filter_vanc.h
+	upipe_filter_vanc.h \
+	upipe_zoneplate_source.h
 
 if HAVE_ZVBI
 myinclude_HEADERS += upipe_filter_vbi.h
-endif
-=======
-	upipe_filter_vanc.h \
-	upipe_zoneplate_source.h
->>>>>>> ea77af6b
+endif