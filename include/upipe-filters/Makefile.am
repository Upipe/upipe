--- conflicted
+++ resolved
@@ -10,13 +10,9 @@
 	upipe_rtp_feedback.h \
 	upipe_rtcp_fb_receiver.h \
 	upipe_filter_vanc.h \
-<<<<<<< HEAD
-	upipe_zoneplate_source.h
+	upipe_zoneplate_source.h \
+	upipe_zoneplate.h
 
 if HAVE_ZVBI
 myinclude_HEADERS += upipe_filter_vbi.h
-endif
-=======
-	upipe_zoneplate_source.h \
-	upipe_zoneplate.h
->>>>>>> 5e957d4b
+endif