/*
 * Copyright (C) 2012-2014 OpenHeadend S.A.R.L.
 *
 * Authors: Christophe Massiot
 *
 * Permission is hereby granted, free of charge, to any person obtaining
 * a copy of this software and associated documentation files (the
 * "Software"), to deal in the Software without restriction, including
 * without limitation the rights to use, copy, modify, merge, publish,
 * distribute, sublicense, and/or sell copies of the Software, and to
 * permit persons to whom the Software is furnished to do so, subject
 * to the following conditions:
 *
 * The above copyright notice and this permission notice shall be
 * included in all copies or substantial portions of the Software.
 *
 * THE SOFTWARE IS PROVIDED "AS IS", WITHOUT WARRANTY OF ANY KIND,
 * EXPRESS OR IMPLIED, INCLUDING BUT NOT LIMITED TO THE WARRANTIES OF
 * MERCHANTABILITY, FITNESS FOR A PARTICULAR PURPOSE AND NONINFRINGEMENT.
 * IN NO EVENT SHALL THE AUTHORS OR COPYRIGHT HOLDERS BE LIABLE FOR ANY
 * CLAIM, DAMAGES OR OTHER LIABILITY, WHETHER IN AN ACTION OF CONTRACT,
 * TORT OR OTHERWISE, ARISING FROM, OUT OF OR IN CONNECTION WITH THE
 * SOFTWARE OR THE USE OR OTHER DEALINGS IN THE SOFTWARE.
 */

/** @file
 * @short Upipe sound flow definition attributes for uref
 */

#ifndef _UPIPE_UREF_SOUND_FLOW_H_
/** @hidden */
#define _UPIPE_UREF_SOUND_FLOW_H_
#ifdef __cplusplus
extern "C" {
#endif

#include <upipe/uref.h>
#include <upipe/uref_attr.h>
#include <upipe/uref_flow.h>

#include <stdint.h>
#include <stdbool.h>

/** @internal flow definition prefix for sound allocator */
#define UREF_SOUND_FLOW_DEF "sound."

UREF_ATTR_SMALL_UNSIGNED(sound_flow, planes, "s.planes", number of planes)
UREF_ATTR_STRING_VA(sound_flow, channel, "s.channel[%" PRIu8"]",
        channel type, uint8_t plane, plane)
UREF_ATTR_SMALL_UNSIGNED(sound_flow, channels, "s.channels", number of channels)
UREF_ATTR_SMALL_UNSIGNED(sound_flow, sample_size, "s.sample_size",
        size in octets of a sample of an audio plane)
<<<<<<< HEAD
UREF_ATTR_SMALL_UNSIGNED(sound_flow, raw_sample_size, "s.raw_sample_size",
=======
UREF_ATTR_SMALL_UNSIGNED(sound_flow, raw_sample_size, "s.sample_bits",
>>>>>>> 47bbcf19
        size in bits of an audio sample)
UREF_ATTR_UNSIGNED(sound_flow, rate, "s.rate", samples per second)
UREF_ATTR_UNSIGNED(sound_flow, samples, "s.samples", number of samples)
UREF_ATTR_UNSIGNED(sound_flow, align, "s.align", alignment in octets)

/** @This allocates a control packet to define a new sound flow.
 *
 * @param mgr uref management structure
 * @param format format string
 * @param channels number of channels
 * @param sample_size size in octets of a sample of an audio plane
 * @return pointer to uref control packet, or NULL in case of error
 */
static inline struct uref *uref_sound_flow_alloc_def(struct uref_mgr *mgr,
                                                     const char *format,
                                                     uint8_t channels,
                                                     uint8_t sample_size)
{
    struct uref *uref = uref_alloc_control(mgr);
    if (unlikely(uref == NULL)) return NULL;
    if (unlikely(!(ubase_check(uref_flow_set_def_va(uref,
                            UREF_SOUND_FLOW_DEF "%s", format)) &&
                   ubase_check(uref_sound_flow_set_channels(uref, channels)) &&
                   ubase_check(uref_sound_flow_set_sample_size(uref,
                            sample_size)) &&
                   ubase_check(uref_sound_flow_set_planes(uref, 0))))) {
        uref_free(uref);
        return NULL;
    }
    return uref;
}

/** @This registers a new plane in the sound flow definition packet.
 *
 * @param uref uref control packet
 * @param channel channel type (see channel reference)
 * @return an error code
 */
static inline int uref_sound_flow_add_plane(struct uref *uref,
                                            const char *channel)
{
    uint8_t plane = 0;
    if (unlikely(channel == NULL))
        return UBASE_ERR_INVALID;
    uref_sound_flow_get_planes(uref, &plane);
    UBASE_RETURN(uref_sound_flow_set_planes(uref, plane + 1))
    UBASE_RETURN(uref_sound_flow_set_channel(uref, channel, plane))
    return UBASE_ERR_NONE;
}

/** @internal @This finds a plane by its channel.
 *
 * @param uref uref control packet
 * @param channel channel type
 * @param plane_p written with the matching plane number
 * @return an error code
 */
static inline int uref_sound_flow_find_channel(struct uref *uref,
                                               const char *channel,
                                               uint8_t *plane_p)
{
    assert(channel != NULL);
    uint8_t planes = 0;
    uref_sound_flow_get_planes(uref, &planes);

    for (uint8_t plane = 0; plane < planes; plane++) {
        const char *plane_channel;
        UBASE_RETURN(uref_sound_flow_get_channel(uref, &plane_channel, plane))
        if (unlikely(!strcmp(channel, plane_channel))) {
            *plane_p = plane;
            return UBASE_ERR_NONE;
        }
    }
    return UBASE_ERR_INVALID;
}

/** @This checks if there is a plane with the given properties.
 *
 * @param uref uref control packet
 * @param channel channel type
 * @return an error code
 */
static inline int uref_sound_flow_check_channel(struct uref *uref,
          const char *channel)
{
    uint8_t plane;
    return uref_sound_flow_find_channel(uref, channel, &plane);
}

/** @This copies the attributes defining the ubuf manager format to
 * another uref.
 *
 * @param uref_dst destination uref
 * @param uref_src source uref
 * @return an error code
 */
static inline int uref_sound_flow_copy_format(struct uref *uref_dst,
                                              struct uref *uref_src)
{
    const char *def;
    uint8_t planes, sample_size;
    UBASE_RETURN(uref_flow_get_def(uref_src, &def))
    UBASE_RETURN(uref_flow_set_def(uref_dst, def))
    UBASE_RETURN(uref_sound_flow_get_sample_size(uref_src, &sample_size))
    UBASE_RETURN(uref_sound_flow_set_sample_size(uref_dst, sample_size))
    UBASE_RETURN(uref_sound_flow_get_planes(uref_src, &planes))
    UBASE_RETURN(uref_sound_flow_set_planes(uref_dst, planes))

    for (uint8_t plane = 0; plane < planes; plane++) {
        const char *channel;
        UBASE_RETURN(uref_sound_flow_get_channel(uref_src, &channel, plane))
        UBASE_RETURN(uref_sound_flow_set_channel(uref_dst, channel, plane))
    }
    return UBASE_ERR_NONE;
}

/** @This clears the attributes defining the ubuf_sound manager format.
 *
 * @param uref uref control packet
 */
static inline void uref_sound_flow_clear_format(struct uref *uref)
{
    uint8_t planes;
    uref_sound_flow_delete_sample_size(uref);
    if (unlikely(!ubase_check(uref_sound_flow_get_planes(uref, &planes))))
        return;

    for (uint8_t plane = 0; plane < planes; plane++) {
        uref_sound_flow_delete_channel(uref, plane);
    }
    uref_sound_flow_delete_planes(uref);
}

/** @This compares the format flow definition between two urefs.
 *
 * @param uref1 first uref
 * @param uref2 second uref
 * @return true if both urefs describe the same format
 */
static inline bool uref_sound_flow_compare_format(struct uref *uref1,
                                                  struct uref *uref2)
{
    if (uref_flow_cmp_def(uref1, uref2) != 0 ||
        uref_sound_flow_cmp_sample_size(uref1, uref2) != 0 ||
        uref_sound_flow_cmp_planes(uref1, uref2) != 0)
        return false;

    uint8_t planes;
    UBASE_RETURN(uref_sound_flow_get_planes(uref1, &planes))
    for (uint8_t plane = 0; plane < planes; plane++) {
        if (uref_sound_flow_cmp_channel(uref1, uref2, plane) != 0)
            return false;
    }
    return true;
}

#ifdef __cplusplus
}
#endif
#endif<|MERGE_RESOLUTION|>--- conflicted
+++ resolved
@@ -50,11 +50,7 @@
 UREF_ATTR_SMALL_UNSIGNED(sound_flow, channels, "s.channels", number of channels)
 UREF_ATTR_SMALL_UNSIGNED(sound_flow, sample_size, "s.sample_size",
         size in octets of a sample of an audio plane)
-<<<<<<< HEAD
-UREF_ATTR_SMALL_UNSIGNED(sound_flow, raw_sample_size, "s.raw_sample_size",
-=======
 UREF_ATTR_SMALL_UNSIGNED(sound_flow, raw_sample_size, "s.sample_bits",
->>>>>>> 47bbcf19
         size in bits of an audio sample)
 UREF_ATTR_UNSIGNED(sound_flow, rate, "s.rate", samples per second)
 UREF_ATTR_UNSIGNED(sound_flow, samples, "s.samples", number of samples)
