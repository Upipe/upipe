--- conflicted
+++ resolved
@@ -58,12 +58,6 @@
  */
 struct upipe_mgr *upipe_rtpd_mgr_alloc(void);
 
-<<<<<<< HEAD
-UREF_ATTR_UNSIGNED(rtp, timestamp, "timestamp", TIMESTAMP)
-UREF_ATTR_UNSIGNED(rtp, seqnum, "seqnum", SEQNUM)
-
-=======
->>>>>>> e57660ef
 #ifdef __cplusplus
 }
 #endif
