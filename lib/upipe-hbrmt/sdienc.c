--- conflicted
+++ resolved
@@ -61,14 +61,6 @@
 
     for (int i = 0; i < size; i ++)
         ubits_put(&s, 10, htons((y[2*i+0] << 8) | y[2*i+1]));
-<<<<<<< HEAD
-
-    uint8_t *end;
-    if (!ubase_check(ubits_clean(&s, &end))) {
-        // error
-    } else {
-        // check buffer end?
-    }
 }
 
 void upipe_uyvy_to_sdi_2_c(uint8_t *dst1, uint8_t *dst2, const uint8_t *y, uintptr_t pixels)
@@ -96,6 +88,4 @@
         READ_PIXELS(uyvy, uyvy, uyvy);
         READ_PIXELS(uyvy, uyvy, uyvy);
     }
-=======
->>>>>>> 015dfd6c
 }