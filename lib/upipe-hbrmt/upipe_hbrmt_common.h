#ifndef _UPIPE_MODULES_UPIPE_HBRMT_COMMON_H_
/** @hidden */
#define _UPIPE_MODULES_UPIPE_HBRMT_COMMON_H_
#ifdef __cplusplus
extern "C" {
#endif

#include <bitstream/ietf/rtp.h>
#include <bitstream/ieee/ethernet.h>
#include <bitstream/ietf/ip.h>
#include <bitstream/ietf/udp.h>
#include <bitstream/smpte/352.h>
#include <bitstream/smpte/2022_6_hbrmt.h>

#define RAW_HEADER_SIZE (IP_HEADER_MINSIZE + UDP_HEADER_SIZE)
#define HBRMT_DATA_OFFSET (RTP_HEADER_SIZE + HBRMT_HEADER_SIZE)
#define HBRMT_LEN (ETHERNET_HEADER_LEN + IP_HEADER_MINSIZE + UDP_HEADER_SIZE + RTP_HEADER_SIZE + HBRMT_HEADER_SIZE + HBRMT_DATA_SIZE)

/* EAV Length
 * Start of HANC data, technically HBI since not all lines have HANC */
#define UPIPE_SDI_EAV_LENGTH    4
#define UPIPE_HD_SDI_EAV_LENGTH 16

/* SAV Length */
#define UPIPE_SDI_SAV_LENGTH    4
#define UPIPE_HD_SDI_SAV_LENGTH 8

#define UPIPE_SDI_PSF_IDENT_I   0
#define UPIPE_SDI_PSF_IDENT_PSF 1
#define UPIPE_SDI_PSF_IDENT_P   3

#define UPIPE_SDI_CHANNELS_PER_GROUP 4

static void sdi_crc_setup(uint32_t crc_lut[8][1024])
{
    #define SDI_CRC_POLY 0x46001
        for (int i = 0; i < 1024; i++) {
            uint32_t current = i;
            for (int j = 0; j < 10; j++) {
                if (current & 1)
                    current ^= SDI_CRC_POLY;
                current >>= 1;
            }
            crc_lut[0][i] = current;
        }

        for (int i = 0; i < 1024; i++)
        {
            crc_lut[1][i] = (crc_lut[0][i] >> 10) ^ crc_lut[0][crc_lut[0][i] & 0x3ff];
            crc_lut[2][i] = (crc_lut[1][i] >> 10) ^ crc_lut[0][crc_lut[1][i] & 0x3ff];
            crc_lut[3][i] = (crc_lut[2][i] >> 10) ^ crc_lut[0][crc_lut[2][i] & 0x3ff];
            crc_lut[4][i] = (crc_lut[3][i] >> 10) ^ crc_lut[0][crc_lut[3][i] & 0x3ff];
            crc_lut[5][i] = (crc_lut[4][i] >> 10) ^ crc_lut[0][crc_lut[4][i] & 0x3ff];
            crc_lut[6][i] = (crc_lut[5][i] >> 10) ^ crc_lut[0][crc_lut[5][i] & 0x3ff];
            crc_lut[7][i] = (crc_lut[6][i] >> 10) ^ crc_lut[0][crc_lut[6][i] & 0x3ff];
        }
}

static inline void sdi_crc_update(uint32_t *sdi_crc_lut, uint32_t *crc, uint16_t data)
{
    const uint32_t c = *crc;
    *crc = (c >> 10) ^ sdi_crc_lut[(c ^ data) & 0x3ff];
}

static inline void sdi_crc_update_blk(uint32_t sdi_crc_lut[8][1024], uint32_t *crc_c, uint32_t *crc_y, const uint16_t *buf)
{
    uint32_t c = *crc_c ^ ((buf[2] << 10) | buf[0]);
    uint32_t y = *crc_y ^ ((buf[3] << 10) | buf[1]);

    *crc_c = sdi_crc_lut[0][buf[14]] ^
             sdi_crc_lut[1][buf[12]] ^
             sdi_crc_lut[2][buf[10]] ^
             sdi_crc_lut[3][buf[8]] ^
             sdi_crc_lut[4][buf[6]] ^
             sdi_crc_lut[5][buf[4]] ^
             sdi_crc_lut[6][c >> 10] ^
             sdi_crc_lut[7][c & 0x3ff];

    *crc_y = sdi_crc_lut[0][buf[15]] ^
             sdi_crc_lut[1][buf[13]] ^
             sdi_crc_lut[2][buf[11]] ^
             sdi_crc_lut[3][buf[9]] ^
             sdi_crc_lut[4][buf[7]] ^
             sdi_crc_lut[5][buf[5]] ^
             sdi_crc_lut[6][y >> 10] ^
             sdi_crc_lut[7][y & 0x3ff];
}

#define NOT_BIT8(x) ((!(((x) >> 8) & 1)) << 9)

static inline void sdi_crc_end(uint32_t *crc_c, uint16_t *dst)
{
    uint16_t crc0, crc1;

    uint32_t crc = *crc_c;
    *crc_c = 0;

    crc0  = crc & 0x1ff;
    crc0 |= NOT_BIT8(crc0);
    crc1  = (crc >> 9) & 0x1ff;
    crc1 |= NOT_BIT8(crc1);

    dst[0] = crc0;
    dst[2] = crc1;
}

struct sdi_line_range {
    uint16_t start;
    uint16_t end;
};

struct sdi_picture_fmt {
    bool sd;
    
    /* Active picture dimensions */
    uint16_t active_width;
    uint16_t active_height;
    
    /* Offset between fields.
       Note this is not the field offset between switching lines.  */
    uint16_t field_offset;

    /* SMPTE RP168 Switch Line */
    uint16_t switching_line;

    /* SMPTE 352 Payload ID line */
    uint16_t payload_id_line;

    /* Field 1 (interlaced) or Frame (progressive) line ranges */
    struct sdi_line_range vbi_f1_part1;
    struct sdi_line_range active_f1;
    struct sdi_line_range vbi_f1_part2;

    /* Field 2 (interlaced)  */
    struct sdi_line_range vbi_f2_part1;
    struct sdi_line_range active_f2;
    struct sdi_line_range vbi_f2_part2;
};

struct sdi_offsets_fmt {
    /* Full SDI width and height */
    uint16_t width;
    uint16_t height;
 
    /* Number of samples (pairs) between EAV and start of active data */
    uint16_t active_offset;

    const struct sdi_picture_fmt *pict_fmt;

    /* 0x0 (Interlace), 0x1 (Segmented frame), 0x3 (Progressive) */
    uint8_t psf_ident;

    uint8_t frame_rate;

    struct urational fps;
};

static inline const struct sdi_offsets_fmt *sdi_get_offsets(struct uref *flow_def)
{
    struct urational fps;

    if (!ubase_check(uref_pic_flow_get_fps(flow_def, &fps)))
        return NULL;

    uint64_t hsize, vsize;
    if (!ubase_check(uref_pic_flow_get_hsize(flow_def, &hsize)) ||
        !ubase_check(uref_pic_flow_get_vsize(flow_def, &vsize)))
        return NULL;

    static const struct sdi_picture_fmt pict_fmts[] = {
        /* 1125 Interlaced (1080 active) lines */
        {0, 1920, 1080, 563, 7, 10, {1, 20}, {21, 560}, {561, 563}, {564, 583}, {584, 1123}, {1124, 1125}},
        /* 1125 Progressive (1080 active) lines */
        {0, 1920, 1080, 0, 7, 10, {1, 41}, {42, 1121}, {1122, 1125}, {0, 0}, {0, 0}, {0, 0}},
        /* 750 Progressive (720 active) lines */
        {0, 1280, 720, 0, 7, 10, {1, 25}, {26, 745}, {746, 750}, {0, 0}, {0, 0}, {0, 0}},

        /* PAL */
        {1, 720, 576, 313, 6, 9, {1, 22}, {23, 310}, {311, 312}, {313, 335}, {336, 623}, {624, 625}},
        /* NTSC */
        {1, 720, 486, 266, 10, 13, {4, 19}, {20, 263}, {264, 265}, {266, 282}, {283, 525}, {1, 3}},
    };

    static const struct sdi_offsets_fmt fmts_data[] = {
        /* 1125 Lines */
        { 2640, 1125, 720, &pict_fmts[0], 0x0, S352_PICTURE_RATE_25, { 25, 1} }, /* 25 Hz I */
        { 2640, 1125, 720, &pict_fmts[1], 0x3, S352_PICTURE_RATE_50, { 50, 1} }, /* 50 Hz P */

        { 2200, 1125, 280, &pict_fmts[0], 0x0, S352_PICTURE_RATE_30000_1001, { 30000, 1001 } }, /* 30/1.001 Hz I */
        { 2200, 1125, 280, &pict_fmts[1], 0x3, S352_PICTURE_RATE_60000_1001, { 60000, 1001 } }, /* 60/1.001 Hz P */
<<<<<<< HEAD
        { 2200, 1125, 280, &pict_fmts[1], 0x3, S352_PICTURE_RATE_60, { 60, 1 } },               /* 60 Hz P */
=======
>>>>>>> 44cf673a

        { 2750, 1125, 830, &pict_fmts[1], 0x3, S352_PICTURE_RATE_24000_1001, { 24000, 1001 } }, /* 24/1.001 Hz */
        { 2750, 1125, 830, &pict_fmts[1], 0x3, S352_PICTURE_RATE_24, { 24, 1 } },               /* 24 Hz */

        /* 750 Lines */
        { 1980, 750, 700, &pict_fmts[2], 0x3, S352_PICTURE_RATE_50, { 50, 1} },                /* 50 Hz P */
        { 1650, 750, 370, &pict_fmts[2], 0x3, S352_PICTURE_RATE_60000_1001, { 60000, 1001 } }, /* 60/1.001 Hz P */
<<<<<<< HEAD
        { 1650, 750, 370, &pict_fmts[2], 0x3, S352_PICTURE_RATE_60, { 60, 1 } },               /* 60 Hz P */
=======
>>>>>>> 44cf673a

        { 864,  625, 144, &pict_fmts[3], 0x0, S352_PICTURE_RATE_25, { 25, 1} },                /* 625-line 25 Hz I */
        { 858,  525, 138, &pict_fmts[4], 0x0, S352_PICTURE_RATE_30000_1001, { 30000, 1001 } }, /* 525-line 30/1.001 Hz I */
    };

    for (size_t i = 0; i < sizeof(fmts_data) / sizeof(struct sdi_offsets_fmt); i++)
        if (!urational_cmp(&fps, &fmts_data[i].fps))
            if (fmts_data[i].pict_fmt->active_width == hsize)
                if (fmts_data[i].pict_fmt->active_height == vsize)
                    return &fmts_data[i];

    return NULL;
}

#ifdef __cplusplus
}
#endif
#endif<|MERGE_RESOLUTION|>--- conflicted
+++ resolved
@@ -111,11 +111,11 @@
 
 struct sdi_picture_fmt {
     bool sd;
-    
+
     /* Active picture dimensions */
     uint16_t active_width;
     uint16_t active_height;
-    
+
     /* Offset between fields.
        Note this is not the field offset between switching lines.  */
     uint16_t field_offset;
@@ -141,7 +141,7 @@
     /* Full SDI width and height */
     uint16_t width;
     uint16_t height;
- 
+
     /* Number of samples (pairs) between EAV and start of active data */
     uint16_t active_offset;
 
@@ -188,10 +188,7 @@
 
         { 2200, 1125, 280, &pict_fmts[0], 0x0, S352_PICTURE_RATE_30000_1001, { 30000, 1001 } }, /* 30/1.001 Hz I */
         { 2200, 1125, 280, &pict_fmts[1], 0x3, S352_PICTURE_RATE_60000_1001, { 60000, 1001 } }, /* 60/1.001 Hz P */
-<<<<<<< HEAD
         { 2200, 1125, 280, &pict_fmts[1], 0x3, S352_PICTURE_RATE_60, { 60, 1 } },               /* 60 Hz P */
-=======
->>>>>>> 44cf673a
 
         { 2750, 1125, 830, &pict_fmts[1], 0x3, S352_PICTURE_RATE_24000_1001, { 24000, 1001 } }, /* 24/1.001 Hz */
         { 2750, 1125, 830, &pict_fmts[1], 0x3, S352_PICTURE_RATE_24, { 24, 1 } },               /* 24 Hz */
@@ -199,10 +196,7 @@
         /* 750 Lines */
         { 1980, 750, 700, &pict_fmts[2], 0x3, S352_PICTURE_RATE_50, { 50, 1} },                /* 50 Hz P */
         { 1650, 750, 370, &pict_fmts[2], 0x3, S352_PICTURE_RATE_60000_1001, { 60000, 1001 } }, /* 60/1.001 Hz P */
-<<<<<<< HEAD
         { 1650, 750, 370, &pict_fmts[2], 0x3, S352_PICTURE_RATE_60, { 60, 1 } },               /* 60 Hz P */
-=======
->>>>>>> 44cf673a
 
         { 864,  625, 144, &pict_fmts[3], 0x0, S352_PICTURE_RATE_25, { 25, 1} },                /* 625-line 25 Hz I */
         { 858,  525, 138, &pict_fmts[4], 0x0, S352_PICTURE_RATE_30000_1001, { 30000, 1001 } }, /* 525-line 30/1.001 Hz I */
