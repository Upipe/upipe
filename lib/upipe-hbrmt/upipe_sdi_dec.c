/*
 * SDI decoder
 *
 * Copyright (c) 2016 Open Broadcast Systems Ltd
 *
 * This library is free software; you can redistribute it and/or
 * modify it under the terms of the GNU Lesser General Public
 * License as published by the Free Software Foundation; either
 * version 2.1 of the License, or (at your option) any later version.
 *
 * FFmpeg is distributed in the hope that it will be useful,
 * but WITHOUT ANY WARRANTY; without even the implied warranty of
 * MERCHANTABILITY or FITNESS FOR A PARTICULAR PURPOSE.  See the GNU
 * Lesser General Public License for more details.
 *
 * You should have received a copy of the GNU Lesser General Public
 * License along with FFmpeg; if not, write to the Free Software
 * Foundation, Inc., 51 Franklin Street, Fifth Floor, Boston, MA 02110-1301 USA
 */

/** @file
 * @short Upipe sdi_dec module
 */

#include <config.h>

#include <upipe/ubase.h>
#include <upipe/uprobe.h>
#include <upipe/uref.h>
#include <upipe/ubuf.h>
#include <upipe/uref_pic_flow.h>
#include <upipe/uref_pic.h>
#include <upipe/upipe.h>
#include <upipe/uref_sound_flow.h>
#include <upipe/uref_sound.h>
#include <upipe/uref_flow.h>
#include <upipe/uref_dump.h>
#include <upipe/uref_block.h>
#include <upipe/upipe_helper_upipe.h>
#include <upipe/upipe_helper_urefcount.h>
#include <upipe/upipe_helper_void.h>
#include <upipe/upipe_helper_ubuf_mgr.h>
#include <upipe/upipe_helper_output.h>
#include <upipe/upipe_helper_input.h>
#include <upipe/upipe_helper_subpipe.h>
#include <upipe/upipe_helper_flow.h>

#include <stdlib.h>
#include <stdbool.h>
#include <stdint.h>
#include <stdarg.h>
#include <string.h>
#include <unistd.h>
#include <errno.h>
#include <assert.h>

#include <bitstream/smpte/291.h>
#include <bitstream/smpte/337.h>

#include <upipe-hbrmt/upipe_sdi_dec.h>

#include "sdidec.h"
#include "upipe_hbrmt_common.h"

#define UPIPE_SDI_DEC_MAX_PLANES 3
#define UPIPE_SDI_MAX_CHANNELS 16

/** audio input subpipe */
struct upipe_sdi_dec_sub {
    /** refcount management structure */
    struct urefcount urefcount;

    /** temporary uref storage (used during urequest) */
    struct uchain urefs;
    /** nb urefs in storage */
    unsigned int nb_urefs;
    /** max urefs in storage */
    unsigned int max_urefs;
    /** list of blockers (used during udeal) */
    struct uchain blockers;

    /** structure for double-linked lists */
    struct uchain uchain;

    /** output pipe */
    struct upipe *output;
    /** flow_definition packet */
    struct uref *flow_def;
    /** output state */
    enum upipe_helper_output_state output_state;
    /** list of output requests */
    struct uchain request_list;

    struct ubuf_mgr *ubuf_mgr;
    /** flow format packet */
    struct uref *flow_format;
    /** ubuf manager request */
    struct urequest ubuf_mgr_request;

    /** number of samples output */
    uint64_t samples;

    /** public upipe structure */
    struct upipe upipe;
};

/** upipe_sdi_dec structure with sdi_dec parameters */
struct upipe_sdi_dec {
    /** refcount management structure */
    struct urefcount urefcount;

    /** ubuf manager */
    struct ubuf_mgr *ubuf_mgr;
    /** flow format packet */
    struct uref *flow_format;
    /** ubuf manager request */
    struct urequest ubuf_mgr_request;

    /** output pipe */
    struct upipe *output;
    /** flow_definition packet */
    struct uref *flow_def;
    /** output state */
    enum upipe_helper_output_state output_state;
    /** list of output requests */
    struct uchain request_list;

    /** list of input subpipes */
    struct uchain subs;
    /** manager to create input subpipes */
    struct upipe_mgr sub_mgr;

    /** temporary uref storage (used during urequest) */
    struct uchain urefs;
    /** nb urefs in storage */
    unsigned int nb_urefs;
    /** max urefs in storage */
    unsigned int max_urefs;
    /** list of blockers (used during udeal) */
    struct uchain blockers;

    /** output mode */
    bool output_is_v210;
    int output_bit_depth; /* Used if output_is_v210 is false */

    /** output chroma map */
    const char *output_chroma_map[UPIPE_SDI_DEC_MAX_PLANES];

    /** UYVY to V210 */
    void (*uyvy_to_v210)(const uint16_t *y, uint8_t *dst, uintptr_t width);

    /** UYVY to 8-bit Planar */
    void (*uyvy_to_planar_8)(uint8_t *y, uint8_t *u, uint8_t *v, const uint16_t *l, uintptr_t width);

    /** UYVY to 10-bit Planar */
    void (*uyvy_to_planar_10)(uint16_t *y, uint16_t *u, uint16_t *v, const uint16_t *l, uintptr_t width);

    /* SDI offsets */
    const struct sdi_offsets_fmt *f;
    const struct sdi_picture_fmt *p;

    /* CRC LUT */
    uint32_t crc_lut[8][1024];

    /* Chroma CRC context */
    uint32_t crc_c;
    /* Luma CRC context */
    uint32_t crc_y;

    /* Enable CPU-intensive debugging (CRC) */
    int debug;

    /* check DBN sequence for each Type 1 packet */
    uint8_t dbn[0x80];

    /* presence of an AES stream */
    int aes_detected[8];

    int32_t aes_preamble[8][4];

    int64_t eav_clock;
    /* Per audio group number of samples written */
    uint64_t audio_samples[UPIPE_SDI_CHANNELS_PER_GROUP];

    /** Average errors when getting incomplete audio frames.
     * they might come from a converter using a corrupted SDI source e.g. when switching */
    uint8_t audio_fix;

    /** used to generate PTS */
    uint64_t frame_num;

    /** vanc output */
    struct upipe_sdi_dec_sub vanc;

    /** vbi output */
    struct upipe_sdi_dec_sub vbi;

    /** audio output */
    struct upipe_sdi_dec_sub audio;

    /** latency */
    uint64_t latency;

    /* SDI-3G level B frame tracker. */
    bool sdi3g_levelb_second_frame;

    /** public upipe structure */
    struct upipe upipe;
};

struct audio_ctx {
    int32_t *buf_audio;
    size_t group_offset[UPIPE_SDI_CHANNELS_PER_GROUP];
    int aes[8];
};

/** @hidden */
static bool upipe_sdi_dec_handle(struct upipe *upipe, struct uref *uref,
                                 struct upump **upump_p);
/** @hidden */
static int upipe_sdi_dec_check(struct upipe *upipe, struct uref *flow_format);
/** @hidden */
static int upipe_sdi_dec_sub_check(struct upipe *upipe, struct uref *flow_format);

UPIPE_HELPER_UPIPE(upipe_sdi_dec, upipe, UPIPE_SDI_DEC_SIGNATURE);
UPIPE_HELPER_UREFCOUNT(upipe_sdi_dec, urefcount, upipe_sdi_dec_free);
UPIPE_HELPER_VOID(upipe_sdi_dec);
UPIPE_HELPER_OUTPUT(upipe_sdi_dec, output, flow_def, output_state, request_list)
UPIPE_HELPER_UBUF_MGR(upipe_sdi_dec, ubuf_mgr, flow_format, ubuf_mgr_request,
                      upipe_sdi_dec_check,
                      upipe_sdi_dec_register_output_request,
                      upipe_sdi_dec_unregister_output_request)
UPIPE_HELPER_INPUT(upipe_sdi_dec, urefs, nb_urefs, max_urefs, blockers, upipe_sdi_dec_handle)

UPIPE_HELPER_UPIPE(upipe_sdi_dec_sub, upipe, UPIPE_SDI_DEC_SUB_SIGNATURE)
UPIPE_HELPER_OUTPUT(upipe_sdi_dec_sub, output, flow_def, output_state, request_list)
UPIPE_HELPER_UBUF_MGR(upipe_sdi_dec_sub, ubuf_mgr, flow_format, ubuf_mgr_request,
                      upipe_sdi_dec_sub_check,
                      upipe_sdi_dec_sub_register_output_request,
                      upipe_sdi_dec_sub_unregister_output_request)

UBASE_FROM_TO(upipe_sdi_dec, upipe_mgr, sub_mgr, sub_mgr)

static int upipe_sdi_dec_set_option(struct upipe *upipe, const char *option,
        const char *value)
{
    struct upipe_sdi_dec *upipe_sdi_dec = upipe_sdi_dec_from_upipe(upipe);

    if (!option || !value)
        return UBASE_ERR_INVALID;

    if (strcmp(option, "debug")) {
        upipe_err_va(upipe, "Unknown option %s", option);
        return UBASE_ERR_INVALID;
    }

    upipe_sdi_dec->debug = atoi(value);
    return UBASE_ERR_NONE;
}

static int upipe_sdi_dec_sub_control(struct upipe *upipe, int command, va_list args)
{
    switch (command) {
        case UPIPE_GET_FLOW_DEF: {
            struct uref **p = va_arg(args, struct uref **);
            return upipe_sdi_dec_sub_get_flow_def(upipe, p);
        }

        case UPIPE_GET_OUTPUT: {
            struct upipe **p = va_arg(args, struct upipe **);
            return upipe_sdi_dec_sub_get_output(upipe, p);
        }
        case UPIPE_SET_OUTPUT: {
            struct upipe *output = va_arg(args, struct upipe *);
            return upipe_sdi_dec_sub_set_output(upipe, output);
        }

        default:
            return UBASE_ERR_UNHANDLED;
    }
}

static struct upipe *upipe_sdi_dec_sub_init(struct upipe *upipe,
        struct upipe_mgr *mgr, struct uprobe *uprobe)
{
    upipe_init(upipe, mgr, uprobe);

    struct upipe_sdi_dec_sub *upipe_sdi_dec_sub =
        upipe_sdi_dec_sub_from_upipe(upipe);
    struct upipe_sdi_dec *upipe_sdi_dec = upipe_sdi_dec_from_sub_mgr(mgr);

    upipe_sdi_dec_sub_init_output(upipe);
    upipe_sdi_dec_sub_init_ubuf_mgr(upipe);
    upipe->refcount = &upipe_sdi_dec->urefcount;

    upipe_sdi_dec_sub->samples = 0;

    upipe_throw_ready(upipe);
    return upipe;
}

static void upipe_sdi_dec_sub_clean(struct upipe *upipe)
{
    upipe_throw_dead(upipe);
    upipe_sdi_dec_sub_clean_ubuf_mgr(upipe);
    upipe_sdi_dec_sub_clean_output(upipe);
    upipe_clean(upipe);
}

static void upipe_sdi_dec_init_sub_mgr(struct upipe *upipe)
{
    struct upipe_sdi_dec *upipe_sdi_dec = upipe_sdi_dec_from_upipe(upipe);
    struct upipe_mgr *sub_mgr = &upipe_sdi_dec->sub_mgr;
    sub_mgr->refcount = upipe_sdi_dec_to_urefcount(upipe_sdi_dec);
    sub_mgr->signature = UPIPE_SDI_DEC_SUB_SIGNATURE;
    sub_mgr->upipe_alloc = NULL;
    sub_mgr->upipe_input = NULL;
    sub_mgr->upipe_control = upipe_sdi_dec_sub_control;
    sub_mgr->upipe_mgr_control = NULL;
}

static const bool parity_tab[512] = {
#   define P2(n) n, n^1, n^1, n
#   define P4(n) P2(n), P2(n^1), P2(n^1), P2(n)
#   define P6(n) P4(n), P4(n^1), P4(n^1), P4(n)
    P6(0), P6(1), P6(1), P6(0),
    P6(1), P6(0), P6(0), P6(1)
};

static inline void extract_sd_audio_group(struct upipe *upipe, int32_t *dst,
        const uint16_t *data)
{
    struct upipe_sdi_dec *upipe_sdi_dec = upipe_sdi_dec_from_upipe(upipe);

    union {
        uint32_t u;
        int32_t  i;
    } sample;

    for (int i = 0; i < UPIPE_SDI_CHANNELS_PER_GROUP; i++) {
        uint8_t channel_idx = (data[0+3*i] & 0x6) >> 1;
        sample.u  = (data[0+3*i] & 0x1F8) << 9;
        sample.u |= (data[1+3*i] & 0x1FF) << 18;
        sample.u |= (data[2+3*i] & 0x01F) << 27;

        if (upipe_sdi_dec->debug) {
            uint8_t parity = 0;
            parity += parity_tab[data[0+3*i] & 0x1ff];
            parity += parity_tab[data[1+3*i] & 0x1ff];
            parity += parity_tab[data[2+3*i] & 0x0ff];

            if ((parity & 1) != ((data[2+3*i] >> 8) & 1)) {
                upipe_err_va(upipe, "wrong audio parity: 0x%.3x 0x%.3x 0x%.3x",
                        data[0+3*i], data[1+3*i], data[2+3*i]);
            }
        }

        dst[channel_idx] = sample.i;
    }
}

static inline int32_t extract_hd_audio_sample(struct upipe *upipe,
        const uint16_t *data)
{
    struct upipe_sdi_dec *upipe_sdi_dec = upipe_sdi_dec_from_upipe(upipe);

    union {
        uint32_t u;
        int32_t  i;
    } sample = {0};

    sample.u |= (data[0] & 0xF0) <<  4;
    sample.u |= (data[2] & 0xFF) << 12;
    sample.u |= (data[4] & 0xFF) << 20;
    sample.u |= (data[6] & 0x0F) << 28;

    if (upipe_sdi_dec->debug) {
        uint8_t parity = 0;
        parity += parity_tab[data[0] & 0xf0];
        parity += parity_tab[data[2] & 0xff];
        parity += parity_tab[data[4] & 0xff];
        parity += parity_tab[data[6] & 0x7f];

        if ((parity & 1) != ((data[6] >> 7) & 1)) {
            upipe_err_va(upipe, "wrong audio parity: 0x%.2x 0x%.2x 0x%.2x 0x%.2x",
                    data[0] & 0xff, data[2] & 0xff, data[4] & 0xff, data[6] & 0xff);
        }
    }

    return sample.i;
}

static int aes_parse(struct upipe *upipe, int32_t *buf, size_t samples, int pair, int line)
{
    int data_type = -1;

    static const char *data_type_str[32] = {
        [ 0] = "Null data",
        [ 1] = "ATSC A/52B, (AC-3) data (audio)",
        [ 2] = "Time stamp data",
        [ 3] = "Pause data",
        [ 4] = "Reserved MPEG-1 layer 1 data (audio)",
        [ 5] = "Reserved MPEG-1 layer 2 or 3 audio, MPEG-2 data without extension (audio)",
        [ 6] = "Reserved MPEG-2 data with extension (audio)",
        [ 7] = "Reserved",
        [ 8] = "Reserved MPEG-2 layer 1 data low-sampling frequency (audio)",
        [ 9] = "Reserved MPEG-2 layer 2 or 3 data low-sampling frequency (audio)",
        [10] = "Reserved for MPEG-4 AAC data",
        [11] = "Reserved for MPEG-4 HE-AAC data",
        [12] = "Reserved",
        [13] = "Reserved",
        [14] = "Reserved",
        [15] = "Reserved",
        [16] = "ATSC A/52B, (Enhanced AC-3) data (audio)",
        [17] = "Reserved",
        [18] = "Reserved",
        [19] = "Reserved",
        [20] = "Reserved",
        [21] = "Reserved",
        [22] = "Reserved",
        [23] = "Reserved",
        [24] = "Reserved",
        [25] = "Reserved",
        [26] = "Utility data type (V sync)",
        [27] = "Reserved SMPTE KLV data",
        [28] = "Reserved Dolby E data (audio)",
        [29] = "Captioning data",
        [30] = "User defined data",
        [31] = "Reserved",
    };

    static const char *data_mode_str[4] = {
        [0] = "16-bit",
        [1] = "20-bit",
        [2] = "24-bit",
        [3] = "Reserved",
    };

    struct upipe_sdi_dec *upipe_sdi_dec = upipe_sdi_dec_from_upipe(upipe);
    for (size_t n = 0; n < samples; n++) {
        int32_t pa = buf[UPIPE_SDI_MAX_CHANNELS * n + 2 * pair];
        int32_t pb = buf[UPIPE_SDI_MAX_CHANNELS * n + 2 * pair + 1];

        int bits = 0;
        if (       pa == 0x6f872000 &&  pb ==  0x54e1f000) {
            bits = 20;
        } else if (pa ==  0xf8720000 && pb ==   0x4e1f0000) {
            bits = 16;
        } else if (pa == 0x96f87200 &&  pb == 0xa54e1f00) {
            bits = 24;
        } else {
            continue;
        }

        if (n == samples - 1) {
            upipe_err(upipe, "AES synchro was found on last sample");
            break;
        }

        /* read next samples */
        int32_t pc = buf[UPIPE_SDI_MAX_CHANNELS * (n+1) + 2 * pair]; // burst_info
        int32_t pd = buf[UPIPE_SDI_MAX_CHANNELS * (n+1) + 2 * pair + 1]; // length_code

        int32_t preamble[4] = { pa, pb, pc, pd };
        if (!memcmp(preamble, upipe_sdi_dec->aes_preamble[pair], sizeof(preamble))) {
            return (pc >> (32 - bits)) & 0x1f;
        }

        memcpy(upipe_sdi_dec->aes_preamble[pair], preamble, sizeof(preamble));

        pc >>= 16;
        pd >>= 32 - bits;

        unsigned data_stream_number =  pc >> 13;
        //unsigned data_type_dependent= (pc >>  8) & 0x1f;
        unsigned error_flag         = (pc >>  7) & 0x1;
        unsigned data_mode          = (pc >>  5) & 0x3;
        data_type                   = (pc >>  0) & 0x1f;

        const int frame_bits = samples * 2 * bits;

        upipe_notice_va(upipe, "[%d] line %d: AES (%d bits) stream %d (error=%d), mode %s, type %s (length %d/%d bits)",
            pair,
            line,
            bits,
            data_stream_number, error_flag,
            data_mode_str[data_mode],
            data_type_str[data_type],
            pd, frame_bits
            );

        if (pd + 40 > frame_bits) {
            upipe_err_va(upipe, "AES frame probably truncated, need %d bits, only got %d",
                pd, frame_bits);
        }

        break;
    }

    return data_type;
}

static void extract_hd_audio(struct upipe *upipe, const uint16_t *packet, int line_num,
                            struct audio_ctx *ctx)
{
    struct upipe_sdi_dec *upipe_sdi_dec = upipe_sdi_dec_from_upipe(upipe);
    const struct sdi_offsets_fmt *f = upipe_sdi_dec->f;
    const struct sdi_picture_fmt *p = upipe_sdi_dec->p;
    uint16_t switching_line_offset = p->field_offset - 1;

    int data_count = packet[10] & 0xff;

    int audio_group = S291_HD_AUDIO_GROUP1_DID - (packet[6] & 0xff);
    if (data_count != 0x18) {
        upipe_warn_va(upipe, "Invalid data count 0x%x", data_count);
        return;
    }

    /* Audio packets are not allowed on the switching line + 1 */
    if (upipe_sdi_dec->debug && (line_num == p->switching_line + 1 ||
        (p->field_offset && line_num == p->switching_line + 1 + switching_line_offset))) {
        upipe_warn_va(upipe, "Audio packet on invalid line %d", line_num);
    }

    if (upipe_sdi_dec->debug) {
        /* FIXME: extract this to a generic HD validation function */
        uint16_t checksum = 0;
        int len = data_count + 3 /* DID / DBN / DC */;
        for (int i = 0; i < len/3; i++) {
            checksum += packet[6 + 2*3*i+0];
            checksum += packet[6 + 2*3*i+2];
            checksum += packet[6 + 2*3*i+4];
        }
        checksum &= 0x1ff;

        uint16_t stream_checksum = packet[6+len*2] & 0x1ff;
        if (checksum != stream_checksum) {
            upipe_err_va(upipe, "Invalid checksum: 0x%.3x != 0x%.3x",
                    checksum, stream_checksum
                    );
        }

        /* read ECC from bitstream */
        uint8_t stream_ecc[6];
        for (int i = 0; i < 6; i++)
            stream_ecc[i] = packet[48 + 2*i] & 0xff;

        /* calculate expected ECC */
        uint8_t ecc[6] = { 0 };
        for (int i = 0; i < 48; i += 2) {
            const uint8_t in = ecc[0] ^ (packet[i] & 0xff);
            ecc[0] = ecc[1] ^ in;
            ecc[1] = ecc[2];
            ecc[2] = ecc[3] ^ in;
            ecc[3] = ecc[4] ^ in;
            ecc[4] = ecc[5] ^ in;
            ecc[5] = in;
        }

        if (memcmp(ecc, stream_ecc, sizeof(ecc))) {
            upipe_dbg_va(upipe, "Wrong ECC, %.2x%.2x%.2x%.2x%.2x%.2x != %.2x%.2x%.2x%.2x%.2x%.2x",
                    ecc[0], ecc[1], ecc[2], ecc[3], ecc[4], ecc[5],
                    stream_ecc[0], stream_ecc[1], stream_ecc[2], stream_ecc[3], stream_ecc[4], stream_ecc[5]);
        }

        uint16_t clock = packet[12] & 0xff;
        clock |= (packet[14] & 0x0f) << 8;
        clock |= (packet[14] & 0x20) << 7;
        bool mpf = packet[14] & 0x10;

        /* FIXME */
        if ((line_num >= 9 && line_num <= 9 + 5) || (line_num >= 571 && line_num <= 571 + 5)) {
        } else
            mpf = false;

        uint64_t audio_clock = upipe_sdi_dec->audio_samples[audio_group] *
            f->width * f->height * upipe_sdi_dec->f->fps.num /
            upipe_sdi_dec->f->fps.den / 48000;

        if (unlikely(upipe_sdi_dec->eav_clock == 0))
            upipe_sdi_dec->eav_clock -= clock; // initial phase offset

        int64_t offset = audio_clock -
            (upipe_sdi_dec->eav_clock - (mpf ? f->width : 0));

        if (offset + 1 < clock || offset - 1 > clock) {
            upipe_sdi_dec->eav_clock -= clock - offset;
            if (0) upipe_notice_va(upipe,
                    "audio group %d on line %d: wrong audio phase (mpf %d) CLK %d != %" PRId64 " => %"PRId64"",
                    audio_group, line_num, mpf, clock, offset, offset - clock);
        }
    }

    if (ctx->buf_audio)
        for (int i = 0; i < UPIPE_SDI_CHANNELS_PER_GROUP; i++) {
            int32_t s = extract_hd_audio_sample(upipe, &packet[UPIPE_SDI_MAX_CHANNELS + i * 8]);
            ctx->buf_audio[ctx->group_offset[audio_group] * UPIPE_SDI_MAX_CHANNELS + 4 * audio_group + i] = s;

            if (upipe_sdi_dec->debug && (i & 0x01)) { // check 2nd syncword
                size_t prev = ctx->group_offset[audio_group] * 16 + 4 * audio_group + i - 1;
                if ((s == 0xa54e1f00   && ctx->buf_audio[prev] == 0x96f87200) ||
                        (s ==  0x54e1f000  && ctx->buf_audio[prev] ==  0x6f872000) ||
                        (s ==   0x4e1f0000 && ctx->buf_audio[prev] ==   0xf8720000)) {
                    uint8_t pair = audio_group * 2 + (i >> 1);
                    if (ctx->aes[pair] != -1) {
                        upipe_err_va(upipe, "SMPTE 337 sync at line %d AND %d", ctx->aes[pair], line_num);
                    }
                    ctx->aes[pair] = line_num;
                }
            }
        }

    upipe_sdi_dec->audio_samples[audio_group]++;
    ctx->group_offset[audio_group]++;
}

static inline void validate_dbn(struct upipe *upipe, uint8_t did, uint8_t dbn, int line_num)
{
    struct upipe_sdi_dec *upipe_sdi_dec = upipe_sdi_dec_from_upipe(upipe);

    assert(did >= 0x80);
    did -= 0x80; /* we only store dbn for type 1 packets */

    if (likely(upipe_sdi_dec->dbn[did] != 0)) {
        uint8_t expected_dbn = upipe_sdi_dec->dbn[did] + 1;
        if (unlikely(expected_dbn == 0))
            expected_dbn = 1; /* DBN cycles from 255 to 1 */

        if (expected_dbn != dbn)
            upipe_err_va(upipe, "[%u] [DID 0x%.2x] Wrong DBN: 0x%.2x -> 0x%.2x",
                line_num, did + 0x80, upipe_sdi_dec->dbn[did], dbn);
    } else if (dbn != 0) {
        upipe_dbg_va(upipe, "[DID 0x%.2x] Checking DBN", did + 0x80);
    }

    upipe_sdi_dec->dbn[did] = dbn;
}

static int parse_hd_hanc(struct upipe *upipe, const uint16_t *packet, int line_num,
                         struct audio_ctx *ctx)
{
    struct upipe_sdi_dec *upipe_sdi_dec = upipe_sdi_dec_from_upipe(upipe);
    uint8_t did = packet[6] & 0xff;

    if (upipe_sdi_dec->debug && did >= 0x80) { /* type 1 packet */
        validate_dbn(upipe, did, packet[8] & 0xff, line_num);
    }

    switch (did) {
    case S291_HD_AUDIO_GROUP1_DID:
    case S291_HD_AUDIO_GROUP2_DID:
    case S291_HD_AUDIO_GROUP3_DID:
    case S291_HD_AUDIO_GROUP4_DID:
        extract_hd_audio(upipe, packet, line_num, ctx);
        break;

    default:
        break;
    }

    return 2 * (S291_HEADER_SIZE + (packet[10] & 0xff) + S291_FOOTER_SIZE);
}

static void extract_sd_audio(struct upipe *upipe, const uint16_t *packet,
                            struct audio_ctx *ctx)
{
    struct upipe_sdi_dec *upipe_sdi_dec = upipe_sdi_dec_from_upipe(upipe);

    int data_count = packet[5] & 0xff;
    if (data_count % 12) {
        upipe_err_va(upipe, "Invalid data count %d", data_count);
        return;
    }

    /* Slightly different to HD */
    int audio_group = (S291_SD_AUDIO_GROUP1_DID - (packet[3] & 0xff)) >> 1;

    /* FIXME: extract this to a generic SD validation function */
    uint16_t checksum = 0;
    int len = data_count + 3 /* DID / DBN / DC */;
    for (int i = 0; i < len; i++)
        checksum += packet[3+i];
    checksum &= 0x1ff;

    uint16_t stream_checksum = packet[3+len] & 0x1ff;
    if (upipe_sdi_dec->debug && checksum != stream_checksum) {
        upipe_err_va(upipe, "Invalid checksum: 0x%.3x != 0x%.3x",
                     checksum, stream_checksum);
        return;
    }

    const uint16_t *src = &packet[6];
    for (int i = 0; i < data_count/3; i += UPIPE_SDI_CHANNELS_PER_GROUP) {
        int32_t *dst = &ctx->buf_audio[ctx->group_offset[audio_group] * UPIPE_SDI_MAX_CHANNELS +
                                       audio_group * UPIPE_SDI_CHANNELS_PER_GROUP];
        extract_sd_audio_group(upipe, dst, &src[3*i]);

        upipe_sdi_dec->audio_samples[audio_group]++;
        ctx->group_offset[audio_group]++;
    }
}

static int parse_sd_hanc(struct upipe *upipe, const uint16_t *packet,
                         struct audio_ctx *ctx)
{
    switch (packet[3] & 0xff) {
    case S291_SD_AUDIO_GROUP1_DID:
    case S291_SD_AUDIO_GROUP2_DID:
    case S291_SD_AUDIO_GROUP3_DID:
    case S291_SD_AUDIO_GROUP4_DID:
        extract_sd_audio(upipe, packet, ctx);
        break;

    default:
        break;
    }

    return S291_HEADER_SIZE + (packet[5] & 0xff) + S291_FOOTER_SIZE;
}

static inline bool validate_anc_len(const uint16_t *packet, int left, bool sd)
{
    int data_count = (sd ? packet[5] : packet[10]) & 0xff;
    int total_size =  S291_HEADER_SIZE + data_count + S291_FOOTER_SIZE;

    if (!sd)
        total_size *= 2;

    return left >= total_size;
}

/** @internal @This handles data.
 *
 * @param upipe description structure of the pipe
 * @param uref uref structure describing the picture
 * @param upump_p reference to pump that generated the buffer
 * @return false if the input must be blocked
 */
static bool upipe_sdi_dec_handle(struct upipe *upipe, struct uref *uref,
                             struct upump **upump_p)
{
    struct upipe_sdi_dec *upipe_sdi_dec = upipe_sdi_dec_from_upipe(upipe);
    const char *def;
    if (unlikely(ubase_check(uref_flow_get_def(uref, &def)))) {
        upipe_sdi_dec_store_flow_def(upipe, NULL);
        upipe_sdi_dec_require_ubuf_mgr(upipe, uref);
        return true;
    }

    if (!upipe_sdi_dec->ubuf_mgr)
        return false;

    upipe_sdi_dec->sdi3g_levelb_second_frame = !upipe_sdi_dec->sdi3g_levelb_second_frame;

    const struct sdi_offsets_fmt *f = upipe_sdi_dec->f;
    const struct sdi_picture_fmt *p = upipe_sdi_dec->p;
    const size_t output_hsize = p->active_width, output_vsize = p->active_height;

    const struct urational *fps = &upipe_sdi_dec->f->fps;
    uint64_t pts = UINT32_MAX + upipe_sdi_dec->frame_num++ *
        UCLOCK_FREQ * fps->den / fps->num;

    uref_clock_set_pts_prog(uref, pts);
    uref_clock_set_pts_orig(uref, pts);
    uref_clock_set_dts_pts_delay(uref, 0);
    uref_clock_set_cr_dts_delay(uref, 0);
    bool discontinuity = ubase_check(uref_flow_get_discontinuity(uref));
    upipe_throw_clock_ref(upipe, uref, pts, discontinuity);
    upipe_throw_clock_ts(upipe, uref);

    /* allocate dest ubuf */
    size_t aligned_output_hsize = ((output_hsize + 5) / 6) * 6;
    struct ubuf *ubuf = ubuf_pic_alloc(upipe_sdi_dec->ubuf_mgr,
                                       aligned_output_hsize, output_vsize);
    if (unlikely(ubuf == NULL)) {
        upipe_warn(upipe, "unable to allocate output");
        uref_block_unmap(uref, 0);
        uref_free(uref);
        upipe_throw_fatal(upipe, UBASE_ERR_ALLOC);
        return true;
    }

    /* map output */
    uint8_t *fields[2][UPIPE_SDI_DEC_MAX_PLANES] = { {0}, {0} };
    size_t output_stride[UPIPE_SDI_DEC_MAX_PLANES] = {0};
    for (int i = 0; i < UPIPE_SDI_DEC_MAX_PLANES; i++) {
        const char *c = upipe_sdi_dec->output_chroma_map[i];
        if (c == NULL)
            break;
        if (unlikely(!ubase_check(ubuf_pic_plane_write(ubuf, c,
                                           0, 0, -1, -1, &fields[0][i])) ||
                     !ubase_check(ubuf_pic_plane_size(ubuf, c,
                                           &output_stride[i], NULL, NULL, NULL)))) {
            upipe_warn(upipe, "unable to map output");
            ubuf_free(ubuf);
            uref_free(uref);
            return true;
        }
    }

    bool ntsc = p->active_height == 486;
    for (int i = 0; i < UPIPE_SDI_DEC_MAX_PLANES; i++)
        if (fields[0][i]) {
            /* NTSC is bottom field first */
            if (ntsc) {
                fields[1][i] = fields[0][i];
                fields[0][i] += output_stride[i];
            }
            else {
                fields[1][i] = fields[0][i] + output_stride[i];
            }
        }

    if (!f->psf_ident) {
        output_stride[0] *= 2;
        output_stride[1] *= 2;
        output_stride[2] *= 2;
    }

    struct uref *uref_audio = NULL;

    struct audio_ctx audio_ctx = {0};
    for (int i = 0; i < 8; i++)
        audio_ctx.aes[i] = -1;

    struct uref *uref_vbi = NULL;
    int vbi_line = 0;
    uint8_t *vbi_buf = NULL;
    struct upipe_sdi_dec_sub *vbi_sub = &upipe_sdi_dec->vbi;
    if (p->sd) {
        if (!vbi_sub->ubuf_mgr) {
            struct uref *vbi_flow_def = uref_sibling_alloc(uref);
            uref_flow_set_def(vbi_flow_def, "pic.");
            UBASE_RETURN(uref_pic_flow_set_macropixel(vbi_flow_def, 1))
                UBASE_RETURN(uref_pic_flow_add_plane(vbi_flow_def, 1, 1, 1, "y8"))
                upipe_sdi_dec_sub_require_ubuf_mgr(&vbi_sub->upipe, vbi_flow_def);
        }

        uref_vbi = uref_dup(uref);
        struct ubuf *ubuf_vbi = ubuf_pic_alloc(vbi_sub->ubuf_mgr, 720,
                f->height - f->pict_fmt->active_height);

        if (unlikely(ubuf_vbi == NULL)) {
            upipe_throw_error(upipe, UBASE_ERR_ALLOC);
            uref_free(uref_vbi);
            uref_vbi = NULL;
        } else {
            uref_attach_ubuf(uref_vbi, ubuf_vbi);
            if (unlikely(!ubase_check(uref_pic_plane_write(uref_vbi, "y8",
                                0, 0, -1, -1, &vbi_buf)))) {
                uref_free(uref_vbi);
                uref_vbi = NULL;
                upipe_err(upipe, "Could not map vbi buffer");
            }
        }
    }

    struct upipe_sdi_dec_sub *vanc_sub = &upipe_sdi_dec->vanc;
    if (!vanc_sub->ubuf_mgr) {
        struct uref *vanc_flow_def = uref_sibling_alloc(uref);
        uref_flow_set_def(vanc_flow_def, "pic.");
        UBASE_RETURN(uref_pic_flow_set_macropixel(vanc_flow_def, 1))
        UBASE_RETURN(uref_pic_flow_add_plane(vanc_flow_def, 1, 1, 2, "x10"))
        upipe_sdi_dec_sub_require_ubuf_mgr(&vanc_sub->upipe, vanc_flow_def);
    }

    struct uref *uref_vanc = uref_dup(uref);
    struct ubuf *ubuf_vanc = NULL;
    if (!p->sd) {
        ubuf_vanc = ubuf_pic_alloc(vanc_sub->ubuf_mgr,
            f->pict_fmt->active_width * 2,
            f->height - f->pict_fmt->active_height);
        if (unlikely(ubuf_vanc == NULL))
            upipe_throw_error(upipe, UBASE_ERR_ALLOC);
    }

    size_t vanc_stride;
    uint8_t *vanc_buf = NULL;
    if (unlikely(ubuf_vanc == NULL)) {
        uref_free(uref_vanc);
        uref_vanc = NULL;
    } else {
        uref_attach_ubuf(uref_vanc, ubuf_vanc);
        if (unlikely(!ubase_check(uref_pic_plane_size(uref_vanc, "x10",
                            &vanc_stride, NULL, NULL, NULL)) ||
                    !ubase_check(uref_pic_plane_write(uref_vanc, "x10",
                            0, 0, -1, -1, &vanc_buf)))) {
            uref_free(uref_vanc);
            uref_vanc = NULL;
            upipe_err(upipe, "Could not map vanc buffer");
        }
    }

    struct upipe_sdi_dec_sub *audio_sub = &upipe_sdi_dec->audio;
    uref_audio = uref_dup(uref);
    if (!audio_sub->ubuf_mgr) {
        uref_flow_set_def(uref_audio, "sound.s32.");
        uref_sound_flow_add_plane(uref_audio, "lrcLRS0123456789");
        uref_sound_flow_set_channels(uref_audio, 16);
        uref_sound_flow_set_rate(uref_audio, 48000);
        uref_sound_flow_set_sample_size(uref_audio, sizeof(int32_t) * 16);
        upipe_sdi_dec_sub_require_ubuf_mgr(&audio_sub->upipe,
                uref_dup(uref_audio));
        uref_flow_delete_def(uref_audio);
    }

    struct ubuf *ubuf_sound = NULL;
    if (audio_sub->ubuf_mgr) {
        ubuf_sound = ubuf_sound_alloc(audio_sub->ubuf_mgr, 1125*2);
        if (!ubuf_sound)
            upipe_err(upipe, "Unable to allocate a sound buffer");
    }
    if (unlikely(!ubuf_sound)) {
        uref_free(uref_audio);
        uref_audio = NULL;
    } else {
        uref_attach_ubuf(uref_audio, ubuf_sound);
        if (unlikely(!ubase_check(uref_sound_plane_write_int32_t(uref_audio,
                            "lrcLRS0123456789", 0, -1, &audio_ctx.buf_audio)))) {
            uref_free(uref_audio);
            uref_audio = NULL;
            upipe_err(upipe, "Could not map audio buffer");
        }
    }

    uint8_t vbi[720 * 32];

    const uint8_t *input_buf = NULL;
    int whole_input_size = 4 * f->width * f->height;
    int whole_input_offset = 0;
    int segment_offset = 0;
    int input_offset, input_size;

    bool sdi3g_levelb = ubase_check(uref_block_get_sdi3g_levelb(uref));

    /* Parse the whole frame */
    for (int h = 0; h < f->height; h++) {
        /* map input */
        if (!input_buf) {
            input_size = whole_input_size;
            int ret = uref_block_read(uref, whole_input_offset, &input_size, &input_buf);
            if (unlikely(!ubase_check(ret))) {
                upipe_warn_va(upipe, "unable to map input on line %d", h);
                uref_free(uref);
                upipe_throw_fatal(upipe, ret);
                return true;
            }

            input_offset = 0;
            segment_offset = whole_input_offset;
        }

        /* HANC starts at end of EAV */
        const uint8_t hanc_start = p->sd ? UPIPE_SDI_EAV_LENGTH : UPIPE_HD_SDI_EAV_LENGTH;
        const uint8_t sav_len = p->sd ? UPIPE_SDI_SAV_LENGTH : UPIPE_HD_SDI_SAV_LENGTH;
        const int hanc_len = 2 * f->active_offset - hanc_start - sav_len;
        int line_num = h + 1;
        if (sdi3g_levelb && upipe_sdi_dec->sdi3g_levelb_second_frame)
            line_num += f->height;

        /* Use wraparound arithmetic to start at line 4 */
        if (ntsc)
            line_num = ((line_num + 2) % 525) + 1;

        /* Horizontal Blanking */
        uint16_t *line = (uint16_t *)input_buf + input_offset + hanc_start;
        if (p->sd) {
            for (int v = 0; v < hanc_len; v++) {
                const uint16_t *packet = line + v;
                int left = hanc_len - v;

                if (packet[0] == S291_ADF1 && packet[1] == S291_ADF2 && packet[2] == S291_ADF3 &&
                    validate_anc_len(packet, left, true))
                {
                    /* - 1 to compensate for v++ above */
                    v += parse_sd_hanc(upipe, packet, &audio_ctx) - 1;
                }
                else
                {
                    /* Ancillary data packets must be contiguous and left aligned */
                    break;
                }
            }
        } else {
            for (int v = 0; v < hanc_len; v++) {
                const uint16_t *packet = line + v;
                int left = hanc_len - v;

                if (packet[0] == S291_ADF1 && packet[2] == S291_ADF2 && packet[4] == S291_ADF3 &&
                    validate_anc_len(packet, left, false))
                {
                    /* - 1 to compensate for v++ above */
                    v += parse_hd_hanc(upipe, packet, line_num, &audio_ctx) - 1;
                }
                else
                {
                    /* Ancillary data packets must be contiguous and left aligned */
                    break;
                }
            }
        }

        bool active = 0, f2 = 0, special_case = 0;
        /* ACTIVE F1 */
        if (line_num >= p->active_f1.start && line_num <= p->active_f1.end)
            active = 1;

        /* Treat NTSC Line 20 (Field 1) as a special case like BMD does */
        if (ntsc && line_num == 20)
            special_case = 1;

        if (!f->psf_ident) {
            f2 = line_num >= p->vbi_f2_part1.start;
            /* ACTIVE F2 */
            if (line_num >= p->active_f2.start && line_num <= p->active_f2.end)
                active = 1;
        }

        if (sdi3g_levelb && line_num >= p->active_f2.start && line_num <= p->active_f2.end)
            active = true;

        if (upipe_sdi_dec->debug) {
            const uint16_t *src = (uint16_t*)input_buf + input_offset;
            const uint16_t *active_start = &src[2*f->active_offset];
            bool vbi = !active;

            if (p->sd) {
<<<<<<< HEAD
                if (!sd_eav_match(src)
                        || src[3] != eav_fvh_cword[f2][vbi])
                    upipe_err_va(upipe, "SD EAV incorrect, line %d", h);

                if (!sd_sav_match(active_start)
=======
                if (src[0] != 0x3ff
                        || src[1] != 0x000
                        || src[2] != 0x000
                        || src[3] != eav_fvh_cword[f2][vbi])
                    upipe_err_va(upipe, "SD EAV incorrect, line %d", h);

                if (active_start[-4] != 0x3ff
                        || active_start[-3] != 0x000
                        || active_start[-2] != 0x000
>>>>>>> 5be8111a
                        || active_start[-1] != sav_fvh_cword[f2][vbi])
                    upipe_err_va(upipe, "SD SAV incorrect, line %d", h);
            } else if (sdi3g_levelb) {
                bool local_f2 = line_num >= p->vbi_f2_part1.start;
                if (!hd_eav_match(src)
                        || src[7] != eav_fvh_cword[local_f2][vbi])
                    upipe_err_va(upipe, "SDI-3G level B EAV incorrect, line %d", h);

                int local_line_num = (line_num + 1) / 2;
                int line_num_check[2] = {
                    (local_line_num & 0x7f) << 2,
                    (1 << 9) | (((local_line_num >> 7) & 0xf) << 2),
                };
                line_num_check[0] |= NOT_BIT8(line_num_check[0]);

                if (src[8] != line_num_check[0]
                        || src[ 9] != line_num_check[0]
                        || src[10] != line_num_check[1]
                        || src[11] != line_num_check[1])
                    upipe_err_va(upipe, "SDI-3G level B line num incorrect, line %d, %#5x %#5x not %#5x %#5x",
                            h, src[8], src[10], line_num_check[0], line_num_check[1]);

                if (!hd_sav_match(active_start)
                        || active_start[-1] != sav_fvh_cword[local_f2][vbi])
                    upipe_err_va(upipe, "SDI-3G level B SAV incorrect, line %d", h);
            } else {
<<<<<<< HEAD
                if (!hd_eav_match(src)
=======
                if (src[0] != 0x3ff
                        || src[1] != 0x3ff
                        || src[2] != 0x000
                        || src[3] != 0x000
                        || src[4] != 0x000
                        || src[5] != 0x000
                        || src[6] != eav_fvh_cword[f2][vbi]
>>>>>>> 5be8111a
                        || src[7] != eav_fvh_cword[f2][vbi])
                    upipe_err_va(upipe, "HD EAV incorrect, line %d", h);

                int line_num_check[2] = {
                    (line_num & 0x7f) << 2,
                    (1 << 9) | (((line_num >> 7) & 0xf) << 2),
                };
                line_num_check[0] |= NOT_BIT8(line_num_check[0]);

                if (src[8] != line_num_check[0]
                        || src[ 9] != line_num_check[0]
                        || src[10] != line_num_check[1]
                        || src[11] != line_num_check[1])
                    upipe_err_va(upipe, "HD line num incorrect, line %d", h);

<<<<<<< HEAD
                if (!hd_sav_match(active_start)
=======
                if ( active_start[-8] != 0x3ff
                        || active_start[-7] != 0x3ff
                        || active_start[-6] != 0x000
                        || active_start[-5] != 0x000
                        || active_start[-4] != 0x000
                        || active_start[-3] != 0x000
                        || active_start[-2] != sav_fvh_cword[f2][vbi]
>>>>>>> 5be8111a
                        || active_start[-1] != sav_fvh_cword[f2][vbi])
                    upipe_err_va(upipe, "HD SAV incorrect, line %d", h);

#if 1
                uint16_t crc[4];
                bool first_line = upipe_sdi_dec->crc_c == 0 &&
                                  upipe_sdi_dec->crc_y == 0;

                if (!first_line) {
                    for (int i = 0; i < 12; i += 2) {
                        sdi_crc_update(upipe_sdi_dec->crc_lut[0], &upipe_sdi_dec->crc_c, src[i + 0]);
                        sdi_crc_update(upipe_sdi_dec->crc_lut[0], &upipe_sdi_dec->crc_y, src[i + 1]);
                    }
                    sdi_crc_end(&upipe_sdi_dec->crc_c, &crc[0]);
                    sdi_crc_end(&upipe_sdi_dec->crc_y, &crc[1]);

                    uint16_t stream_crc[4];
                    for (int i = 0; i < 4; i++) {
                        stream_crc[i] = src[12+i];
                    }

                    if (memcmp(crc, stream_crc, sizeof(crc))) {
                        upipe_err_va(upipe, "Line %d CRC does not match: "
                                "0x%.4x%.4x%.4x%.4x != 0x%.4x%.4x%.4x%.4x", h+1,
                                crc[0], crc[1], crc[2], crc[3],
                                stream_crc[0], stream_crc[1], stream_crc[2], stream_crc[3]);
                    }
                }

                for (int i = 0; i < 2*output_hsize; i+=16) {
                    const uint16_t *crc_src = &src[2*f->active_offset + i];
                    sdi_crc_update_blk(upipe_sdi_dec->crc_lut, &upipe_sdi_dec->crc_c, &upipe_sdi_dec->crc_y, crc_src);
                }
#endif
            }
        }

        uint16_t *src_line = (uint16_t*)input_buf + input_offset + 2*f->active_offset;
        if (!active || special_case) {
            // deinterleave for vanc_filter
            if (p->sd) {
                /* Only part 1 of vbi */
                if ((!f2 && line_num <= p->vbi_f1_part1.end) ||
                        (f2 && line_num <= p->vbi_f2_part1.end)) {
                    for (int i = 0; i < 720; i++) {
                        vbi_buf[720 * vbi_line + i] =
                            (src_line[2*i + 1] >> 2) & 0xff;
                    }
                    vbi_line++;
                }
            } else {
#if defined(HAVE_X86ASM)
#if defined(__i686__) || defined(__x86_64__)
                if (__builtin_cpu_supports("ssse3"))
                    upipe_sdi_vanc_deinterleave_ssse3(vanc_buf, vanc_stride, src_line, 0);
                else
#endif
#endif
                {
                uint16_t *vanc_dst = (uint16_t*)vanc_buf;
                if (uref_vanc) {
                    for (unsigned i = 0; i < vanc_stride / 4; i++) {
                        vanc_dst[                i] = src_line[2*i  ]; // Y
                        vanc_dst[vanc_stride/4 + i] = src_line[2*i+1];  // C
                    }
                    vanc_buf += vanc_stride;
                }
                }
            }
        } else {
            uint8_t *y = fields[f2][0];
            uint8_t *u = fields[f2][1];
            uint8_t *v = fields[f2][2];

            if (upipe_sdi_dec->output_is_v210)
                upipe_sdi_dec->uyvy_to_v210(src_line, y, output_hsize);
            else if (upipe_sdi_dec->output_bit_depth == 8)
                upipe_sdi_dec->uyvy_to_planar_8(y, u, v, src_line, output_hsize);
            else
                upipe_sdi_dec->uyvy_to_planar_10((uint16_t *)y, (uint16_t *)u, (uint16_t *)v, src_line, output_hsize);

            fields[f2][0] += output_stride[0];
            fields[f2][1] += output_stride[1];
            fields[f2][2] += output_stride[2];
        }
        upipe_sdi_dec->eav_clock += f->width;

        whole_input_size   -= 4 * f->width;
        input_size         -= 4 * f->width;
        whole_input_offset += 4 * f->width;
        input_offset       += 2 * f->width; /* Used as offset on uint16_t pointer. */
        if (input_size <= 0) {
            uref_block_unmap(uref, segment_offset);
            input_buf = NULL;
        }
    }

    if (uref_audio) {
        // FIXME: ntsc - a/v pts need to be mostly equal, in case we receive
        // frames without audio
        //uint64_t pts = UINT32_MAX + audio_sub->samples * UCLOCK_FREQ / 48000;
        //uref_clock_set_pts_prog(uref_audio, pts);
        //uref_clock_set_pts_orig(uref_audio, pts);
        //uref_clock_set_dts_pts_delay(uref_audio, 0);

        int samples_received = audio_ctx.group_offset[0];
        for (int i = 1; i < UPIPE_SDI_CHANNELS_PER_GROUP; i++) {
            if (audio_ctx.group_offset[i] == samples_received)
                continue;

            if (samples_received < audio_ctx.group_offset[i])
                samples_received = audio_ctx.group_offset[i];
            //upipe_err_va(upipe, "%zu samples on group %d", audio_ctx.group_offset[i], i);
        }

        unsigned expected = 48000 * fps->den / fps->num;
        if (samples_received < expected) {
            unsigned wrong_samples = samples_received;
            samples_received = expected;

            if (fps->den == 1001 && fps->num != 24000) {
                if (unlikely(fps->num != 30000 && fps->num != 60000)) {
                    upipe_err_va(upipe, "Unsupported rate %" PRIu64"/%" PRIu64,
                            fps->num, fps->den);
                } else {
                    /* cyclic loop of 5 different sample counts */
                    if (++upipe_sdi_dec->audio_fix == 5)
                        upipe_sdi_dec->audio_fix = 0;

                    static const uint8_t samples_increment[2][5] = {
                        { 1, 0, 1, 0, 1 }, /* 30000 / 1001 */
                        { 1, 1, 1, 1, 0 }  /* 60000 / 1001 */
                    };

                    bool rate5994 = !!(fps->num == 60000);

                    samples_received += samples_increment[rate5994][upipe_sdi_dec->audio_fix];
                }
            }
            upipe_dbg_va(upipe, "Not enough audio samples correcting %u to %u",
                wrong_samples, samples_received);
        }

        if (upipe_sdi_dec->debug) {
            for (int i = 0; i < 8; i++) {
                if (audio_ctx.aes[i] != -1) {
                    int data_type = aes_parse(upipe, audio_ctx.buf_audio, samples_received, i, audio_ctx.aes[i]);
                    if (data_type == S337_TYPE_A52 || data_type == S337_TYPE_A52E || data_type == -1)
                        audio_ctx.aes[i] = data_type;
                }
                if (audio_ctx.aes[i] != upipe_sdi_dec->aes_detected[i]) {
                    if (upipe_sdi_dec->aes_detected[i] > 0) {
                        upipe_err_va(upipe, "[%d] : %s AES 337 stream %d -> %d)",
                                i,
                                (audio_ctx.aes[i] != -1) ? "moved" : "lost",
                                upipe_sdi_dec->aes_detected[i], audio_ctx.aes[i]);
                        if (audio_ctx.aes[i] == -1)
                            memset(upipe_sdi_dec->aes_preamble[i], 0, sizeof(upipe_sdi_dec->aes_preamble[i]));
                    }
                    upipe_sdi_dec->aes_detected[i] = audio_ctx.aes[i];
                }
            }
        }

        audio_sub->samples += samples_received;;
        uref_sound_plane_unmap(uref_audio, "lrcLRS0123456789", 0, -1);
        uref_sound_resize(uref_audio, 0, samples_received);

        if (samples_received == 0)
            uref_free(uref_audio);
        else
            upipe_sdi_dec_sub_output(&audio_sub->upipe, uref_audio, upump_p);
    }

    if (uref_vbi) {
        uref_pic_plane_unmap(uref_vbi, "y8", 0, 0, -1, -1);
        upipe_sdi_dec_sub_output(&vbi_sub->upipe, uref_vbi, upump_p);
    }

    if (uref_vanc) {
        uref_pic_plane_unmap(uref_vanc, "x10", 0, 0, -1, -1);
        upipe_sdi_dec_sub_output(&vanc_sub->upipe, uref_vanc, upump_p);
    }

    /* unmap output */
    for (int i = 0; i < UPIPE_SDI_DEC_MAX_PLANES; i++) {
        const char *c = upipe_sdi_dec->output_chroma_map[i];
        if (c == NULL)
            break;
        ubuf_pic_plane_unmap(ubuf, c, 0, 0, -1, -1);
    }

    uref_attach_ubuf(uref, ubuf);
    upipe_sdi_dec_output(upipe, uref, upump_p);

    return true;
}

/** @internal @This receives incoming uref.
 *
 * @param upipe description structure of the pipe
 * @param uref uref structure describing the picture
 * @param upump_p reference to pump that generated the buffer
 */
static void upipe_sdi_dec_input(struct upipe *upipe, struct uref *uref,
                            struct upump **upump_p)
{
    if (!upipe_sdi_dec_check_input(upipe)) {
        upipe_sdi_dec_hold_input(upipe, uref);
        upipe_sdi_dec_block_input(upipe, upump_p);
    } else if (!upipe_sdi_dec_handle(upipe, uref, upump_p)) {
        upipe_sdi_dec_hold_input(upipe, uref);
        upipe_sdi_dec_block_input(upipe, upump_p);
        /* Increment upipe refcount to avoid disappearing before all packets
         * have been sent. */
        upipe_use(upipe);
    }
}

/** @internal @This receives a provided ubuf manager.
 *
 * @param upipe description structure of the pipe
 * @param flow_format amended flow format
 * @return an error code
 */
static int upipe_sdi_dec_sub_check(struct upipe *upipe, struct uref *flow_format)
{
    if (flow_format != NULL) {
        struct upipe_sdi_dec *upipe_sdi_dec = upipe_sdi_dec_from_sub_mgr(upipe->mgr);
        uref_clock_set_latency(flow_format, upipe_sdi_dec->latency);
        upipe_sdi_dec_sub_store_flow_def(upipe, flow_format);
    }

    return UBASE_ERR_NONE;
}

/** @internal @This receives a provided ubuf manager.
 *
 * @param upipe description structure of the pipe
 * @param flow_format amended flow format
 * @return an error code
 */
static int upipe_sdi_dec_check(struct upipe *upipe, struct uref *flow_format)
{
    struct upipe_sdi_dec *upipe_sdi_dec = upipe_sdi_dec_from_upipe(upipe);
    if (flow_format != NULL)
        upipe_sdi_dec_store_flow_def(upipe, flow_format);

    if (upipe_sdi_dec->flow_def == NULL)
        return UBASE_ERR_NONE;

    bool was_buffered = !upipe_sdi_dec_check_input(upipe);
    upipe_sdi_dec_output_input(upipe);
    upipe_sdi_dec_unblock_input(upipe);
    if (was_buffered && upipe_sdi_dec_check_input(upipe)) {
        /* All packets have been output, release again the pipe that has been
         * used in @ref upipe_sdi_dec_input. */
        upipe_release(upipe);
    }
    return UBASE_ERR_NONE;
}

/** @internal @This sets the input flow definition.
 *
 * @param upipe description structure of the pipe
 * @param flow_def flow definition packet
 * @return an error code
 */
static int upipe_sdi_dec_set_flow_def(struct upipe *upipe, struct uref *flow_def)
{
    if (flow_def == NULL)
        return UBASE_ERR_INVALID;

    struct upipe_sdi_dec *upipe_sdi_dec = upipe_sdi_dec_from_upipe(upipe);

    upipe_sdi_dec->f = sdi_get_offsets(flow_def);
    if (!upipe_sdi_dec->f) {
        upipe_err(upipe, "Could not figure out SDI offsets");
        return UBASE_ERR_INVALID;
    }
    upipe_sdi_dec->p = upipe_sdi_dec->f->pict_fmt;

    {
        const struct sdi_offsets_fmt *f = upipe_sdi_dec->f;
        const struct sdi_picture_fmt *p = f->pict_fmt;
        upipe_dbg_va(upipe, "sdi_offsets_fmt { width: %d, height %d, psf: %d, "
                "fps: {%d/%d}, pict_fmt: { active_width: %d, active_height: %d, "
                "vbi_f1_part1: { %d, %d }, active_f1: { %d, %d }, vbi_f1_part2: { %d, %d }, "
                "vbi_f2_part1: { %d, %d }, active_f2: { %d, %d }, vbi_f2_part2: { %d, %d }",
                f->width, f->height, f->psf_ident,
                (int)f->fps.num, (int)f->fps.den,
                p->active_width, p->active_height,
                p->vbi_f1_part1.start, p->vbi_f1_part1.end,
                p->active_f1.start, p->active_f1.end,
                p->vbi_f1_part2.start, p->vbi_f1_part2.end,
                p->vbi_f2_part1.start, p->vbi_f2_part1.end,
                p->active_f2.start, p->active_f2.end,
                p->vbi_f2_part2.start, p->vbi_f2_part2.end
        );
    }

    if (!ubase_check(uref_clock_get_latency(flow_def, &upipe_sdi_dec->latency)))
        upipe_sdi_dec->latency = 0;

    struct uref *flow_def_dup;
    if ((flow_def_dup = uref_dup(flow_def)) == NULL)
        return UBASE_ERR_ALLOC;

    uref_flow_set_def(flow_def_dup, "pic.");

    uref_pic_flow_set_align(flow_def_dup, 64);
    if (upipe_sdi_dec->output_is_v210) {
        upipe_sdi_dec->output_chroma_map[0] = "u10y10v10y10u10y10v10y10u10y10v10y10";
        upipe_sdi_dec->output_chroma_map[1] = NULL;
        upipe_sdi_dec->output_chroma_map[2] = NULL;
        uref_pic_flow_set_planes(flow_def_dup, 1);
        uref_pic_flow_set_macropixel(flow_def_dup, 6);
        uref_pic_flow_set_macropixel_size(flow_def_dup, 16, 0);
        uref_pic_flow_set_chroma(flow_def_dup, upipe_sdi_dec->output_chroma_map[0], 0);
    } else if (upipe_sdi_dec->output_bit_depth == 8) {
        upipe_sdi_dec->output_chroma_map[0] = "y8";
        upipe_sdi_dec->output_chroma_map[1] = "u8";
        upipe_sdi_dec->output_chroma_map[2] = "v8";
        UBASE_RETURN(uref_pic_flow_set_macropixel(flow_def_dup, 1))
        UBASE_RETURN(uref_pic_flow_add_plane(flow_def_dup, 1, 1, 1, "y8"))
        UBASE_RETURN(uref_pic_flow_add_plane(flow_def_dup, 2, 1, 1, "u8"))
        UBASE_RETURN(uref_pic_flow_add_plane(flow_def_dup, 2, 1, 1, "v8"))
    } else {
        upipe_sdi_dec->output_chroma_map[0] = "y10l";
        upipe_sdi_dec->output_chroma_map[1] = "u10l";
        upipe_sdi_dec->output_chroma_map[2] = "v10l";
        UBASE_RETURN(uref_pic_flow_set_macropixel(flow_def_dup, 1))
        UBASE_RETURN(uref_pic_flow_add_plane(flow_def_dup, 1, 1, 2, "y10l"))
        UBASE_RETURN(uref_pic_flow_add_plane(flow_def_dup, 2, 1, 2, "u10l"))
        UBASE_RETURN(uref_pic_flow_add_plane(flow_def_dup, 2, 1, 2, "v10l"))
    }

    uref_pic_flow_set_fps(flow_def_dup, upipe_sdi_dec->f->fps);

    uref_pic_flow_set_hsize(flow_def_dup, upipe_sdi_dec->p->active_width);
    uref_pic_flow_set_vsize(flow_def_dup, upipe_sdi_dec->p->active_height);

    if (upipe_sdi_dec->f->psf_ident)
        uref_pic_set_progressive(flow_def_dup);

    // FIXME is this correct
    uref_pic_flow_set_hsubsampling(flow_def_dup, 1, 0);
    uref_pic_flow_set_vsubsampling(flow_def_dup, 1, 0);

    upipe_input(upipe, flow_def_dup, NULL);

    return UBASE_ERR_NONE;
}

/** @internal @This processes control commands on a file source pipe, and
 * checks the status of the pipe afterwards.
 *
 * @param upipe description structure of the pipe
 * @param command type of command to process
 * @param args arguments of the command
 * @return an error code
 */
static int upipe_sdi_dec_control(struct upipe *upipe, int command, va_list args)
{
    struct upipe_sdi_dec *upipe_sdi_dec = upipe_sdi_dec_from_upipe(upipe);

    switch (command) {
        case UPIPE_REGISTER_REQUEST: {
            struct urequest *request = va_arg(args, struct urequest *);
            if (request->type == UREQUEST_UBUF_MGR ||
                request->type == UREQUEST_FLOW_FORMAT)
                return upipe_throw_provide_request(upipe, request);
            return upipe_sdi_dec_alloc_output_proxy(upipe, request);
        }
        case UPIPE_UNREGISTER_REQUEST: {
            struct urequest *request = va_arg(args, struct urequest *);
            if (request->type == UREQUEST_UBUF_MGR ||
                request->type == UREQUEST_FLOW_FORMAT)
                return UBASE_ERR_NONE;
            return upipe_sdi_dec_free_output_proxy(upipe, request);
        }

        case UPIPE_GET_OUTPUT: {
            struct upipe **p = va_arg(args, struct upipe **);
            return upipe_sdi_dec_get_output(upipe, p);
        }
        case UPIPE_SET_OUTPUT: {
            struct upipe *output = va_arg(args, struct upipe *);
            return upipe_sdi_dec_set_output(upipe, output);
        }
        case UPIPE_GET_FLOW_DEF: {
            struct uref **p = va_arg(args, struct uref **);
            return upipe_sdi_dec_get_flow_def(upipe, p);
        }
        case UPIPE_SET_FLOW_DEF: {
            struct uref *flow = va_arg(args, struct uref *);
            return upipe_sdi_dec_set_flow_def(upipe, flow);
        }
        case UPIPE_SET_OPTION: {
            const char *option = va_arg(args, const char *);
            const char *value  = va_arg(args, const char *);
            return upipe_sdi_dec_set_option(upipe, option, value);
        }
        case UPIPE_SDI_DEC_GET_VANC_SUB: {
            UBASE_SIGNATURE_CHECK(args, UPIPE_SDI_DEC_SIGNATURE)
            struct upipe **upipe_p = va_arg(args, struct upipe **);
            *upipe_p = upipe_sdi_dec_sub_to_upipe(&upipe_sdi_dec->vanc);
            return UBASE_ERR_NONE;
        }
        case UPIPE_SDI_DEC_GET_VBI_SUB: {
            UBASE_SIGNATURE_CHECK(args, UPIPE_SDI_DEC_SIGNATURE)
            struct upipe **upipe_p = va_arg(args, struct upipe **);
            *upipe_p = upipe_sdi_dec_sub_to_upipe(&upipe_sdi_dec->vbi);
            return UBASE_ERR_NONE;
        }
        case UPIPE_SDI_DEC_GET_AUDIO_SUB: {
            UBASE_SIGNATURE_CHECK(args, UPIPE_SDI_DEC_SIGNATURE)
            struct upipe **upipe_p = va_arg(args, struct upipe **);
            *upipe_p = upipe_sdi_dec_sub_to_upipe(&upipe_sdi_dec->audio);
            return UBASE_ERR_NONE;
        }
        case UPIPE_ITERATE_SUB: {
            struct upipe **p = va_arg(args, struct upipe **);
            if (*p == NULL) {
                *p = &upipe_sdi_dec->vanc.upipe;
            } else if (*p == &upipe_sdi_dec->vanc.upipe) {
                *p = &upipe_sdi_dec->vbi.upipe;
            } else if (*p == &upipe_sdi_dec->vbi.upipe) {
                *p = &upipe_sdi_dec->audio.upipe;
            } else {
                *p = NULL;
            }
            return UBASE_ERR_NONE;
        }

        default:
            return UBASE_ERR_UNHANDLED;
    }
}

/** @internal @This allocates a sdi_dec pipe.
 *
 * @param mgr common management structure
 * @param uprobe structure used to raise events
 * @param signature signature of the pipe allocator
 * @param args optional arguments
 * @return pointer to upipe or NULL in case of allocation error
 */
static struct upipe *_upipe_sdi_dec_alloc(struct upipe_mgr *mgr,
                                     struct uprobe *uprobe,
                                     uint32_t signature, va_list args)
{
    if (signature != UPIPE_SDI_DEC_SIGNATURE)
        return NULL;

    struct uprobe *uprobe_vanc = va_arg(args, struct uprobe *);
    struct uprobe *uprobe_vbi = va_arg(args, struct uprobe *);
    struct uprobe *uprobe_audio = va_arg(args, struct uprobe *);
    struct uref *flow_def = uref_dup(va_arg(args, struct uref *));
    struct upipe_sdi_dec *upipe_sdi_dec = malloc(sizeof(struct upipe_sdi_dec));
    if (unlikely(upipe_sdi_dec == NULL)) {
        uprobe_release(uprobe_vanc);
        uprobe_release(uprobe_vbi);
        uprobe_release(uprobe_audio);
        uref_free(flow_def);
        return NULL;
    }

    struct upipe *upipe = upipe_sdi_dec_to_upipe(upipe_sdi_dec);
    upipe_init(upipe, mgr, uprobe);

    /* Get the given flow format and enable v210 as appropriate */
    upipe_sdi_dec->output_is_v210 = ubase_check(uref_pic_flow_check_chroma(flow_def, 1, 1, 16, "u10y10v10y10u10y10v10y10u10y10v10y10"));
    if (!upipe_sdi_dec->output_is_v210)
         upipe_sdi_dec->output_bit_depth = ubase_check(uref_pic_flow_check_chroma(flow_def, 1, 1, 1, "y8")) ? 8 : 10;

    uref_free(flow_def);

    upipe_sdi_dec->uyvy_to_v210 = upipe_uyvy_to_v210_c;
    upipe_sdi_dec->uyvy_to_planar_8 = upipe_uyvy_to_planar_8_c;
    upipe_sdi_dec->uyvy_to_planar_10 = upipe_uyvy_to_planar_10_c;

#if defined(HAVE_X86ASM)
#if defined(__i686__) || defined(__x86_64__)
    if (__builtin_cpu_supports("ssse3")) {
        upipe_sdi_dec->uyvy_to_v210 = upipe_uyvy_to_v210_ssse3;
        upipe_sdi_dec->uyvy_to_planar_8 = upipe_uyvy_to_planar_8_ssse3;
        upipe_sdi_dec->uyvy_to_planar_10 = upipe_uyvy_to_planar_10_ssse3;
    }

    if (__builtin_cpu_supports("avx")) {
        upipe_sdi_dec->uyvy_to_v210 = upipe_uyvy_to_v210_avx;
        upipe_sdi_dec->uyvy_to_planar_8 = upipe_uyvy_to_planar_8_avx;
        upipe_sdi_dec->uyvy_to_planar_10 = upipe_uyvy_to_planar_10_avx;
    }

    if (__builtin_cpu_supports("avx2")) {
        upipe_sdi_dec->uyvy_to_v210 = upipe_uyvy_to_v210_avx2;
        upipe_sdi_dec->uyvy_to_planar_8 = upipe_uyvy_to_planar_8_avx2;
        upipe_sdi_dec->uyvy_to_planar_10 = upipe_uyvy_to_planar_10_avx2;
    }
#endif
#endif

    upipe_sdi_dec->sdi3g_levelb_second_frame = true; /* Will be inverted at start of each frame. */
    upipe_sdi_dec->audio_fix = 0;

    upipe_sdi_dec->crc_y = 0;
    upipe_sdi_dec->crc_c = 0;

    sdi_crc_setup(upipe_sdi_dec->crc_lut);

    upipe_sdi_dec->debug = 0;
    for (int i = 0; i < UPIPE_SDI_CHANNELS_PER_GROUP; i++)
        upipe_sdi_dec->audio_samples[i] = 0;
    for (int i = 0; i < 8; i++)
        upipe_sdi_dec->aes_detected[i] = -1;
    upipe_sdi_dec->eav_clock = 0;
    upipe_sdi_dec->frame_num = 0;

    for (int i = 0; i < 8; i++)
        for (int j = 0; j < UPIPE_SDI_CHANNELS_PER_GROUP; j++)
            upipe_sdi_dec->aes_preamble[i][j] = 0;

    memset(upipe_sdi_dec->dbn, 0, sizeof(upipe_sdi_dec->dbn));

    upipe_sdi_dec_init_urefcount(upipe);
    upipe_sdi_dec_init_ubuf_mgr(upipe);
    upipe_sdi_dec_init_output(upipe);
    upipe_sdi_dec_init_sub_mgr(upipe);
    upipe_sdi_dec_init_input(upipe);

    upipe_sdi_dec_sub_init(upipe_sdi_dec_sub_to_upipe(&upipe_sdi_dec->vanc),
                              &upipe_sdi_dec->sub_mgr, uprobe_vanc);
    upipe_sdi_dec_sub_init(upipe_sdi_dec_sub_to_upipe(&upipe_sdi_dec->vbi),
                              &upipe_sdi_dec->sub_mgr, uprobe_vbi);
    upipe_sdi_dec_sub_init(upipe_sdi_dec_sub_to_upipe(&upipe_sdi_dec->audio),
                              &upipe_sdi_dec->sub_mgr, uprobe_audio);

    upipe_throw_ready(upipe);
    return upipe;
}

/** @This frees a upipe.
 *
 * @param upipe description structure of the pipe
 */
static void upipe_sdi_dec_free(struct upipe *upipe)
{
    struct upipe_sdi_dec *upipe_sdi_dec = upipe_sdi_dec_from_upipe(upipe);

    upipe_throw_dead(upipe);

    upipe_sdi_dec_sub_clean(upipe_sdi_dec_sub_to_upipe(&upipe_sdi_dec->vanc));
    upipe_sdi_dec_sub_clean(upipe_sdi_dec_sub_to_upipe(&upipe_sdi_dec->vbi));
    upipe_sdi_dec_sub_clean(upipe_sdi_dec_sub_to_upipe(&upipe_sdi_dec->audio));

    upipe_sdi_dec_clean_input(upipe);
    upipe_sdi_dec_clean_output(upipe);
    upipe_sdi_dec_clean_ubuf_mgr(upipe);
    upipe_sdi_dec_clean_urefcount(upipe);
    upipe_clean(upipe);
    free(upipe_sdi_dec);
}

/** module manager static descriptor */
static struct upipe_mgr upipe_sdi_dec_mgr = {
    .refcount = NULL,
    .signature = UPIPE_SDI_DEC_SIGNATURE,

    .upipe_alloc = _upipe_sdi_dec_alloc,
    .upipe_input = upipe_sdi_dec_input,
    .upipe_control = upipe_sdi_dec_control,

    .upipe_mgr_control = NULL
};

/** @This returns the management structure for sdi_dec pipes
 *
 * @return pointer to manager
 */
struct upipe_mgr *upipe_sdi_dec_mgr_alloc(void)
{
    return &upipe_sdi_dec_mgr;
}
<|MERGE_RESOLUTION|>--- conflicted
+++ resolved
@@ -1025,23 +1025,11 @@
             bool vbi = !active;
 
             if (p->sd) {
-<<<<<<< HEAD
                 if (!sd_eav_match(src)
                         || src[3] != eav_fvh_cword[f2][vbi])
                     upipe_err_va(upipe, "SD EAV incorrect, line %d", h);
 
                 if (!sd_sav_match(active_start)
-=======
-                if (src[0] != 0x3ff
-                        || src[1] != 0x000
-                        || src[2] != 0x000
-                        || src[3] != eav_fvh_cword[f2][vbi])
-                    upipe_err_va(upipe, "SD EAV incorrect, line %d", h);
-
-                if (active_start[-4] != 0x3ff
-                        || active_start[-3] != 0x000
-                        || active_start[-2] != 0x000
->>>>>>> 5be8111a
                         || active_start[-1] != sav_fvh_cword[f2][vbi])
                     upipe_err_va(upipe, "SD SAV incorrect, line %d", h);
             } else if (sdi3g_levelb) {
@@ -1068,17 +1056,7 @@
                         || active_start[-1] != sav_fvh_cword[local_f2][vbi])
                     upipe_err_va(upipe, "SDI-3G level B SAV incorrect, line %d", h);
             } else {
-<<<<<<< HEAD
                 if (!hd_eav_match(src)
-=======
-                if (src[0] != 0x3ff
-                        || src[1] != 0x3ff
-                        || src[2] != 0x000
-                        || src[3] != 0x000
-                        || src[4] != 0x000
-                        || src[5] != 0x000
-                        || src[6] != eav_fvh_cword[f2][vbi]
->>>>>>> 5be8111a
                         || src[7] != eav_fvh_cword[f2][vbi])
                     upipe_err_va(upipe, "HD EAV incorrect, line %d", h);
 
@@ -1094,17 +1072,7 @@
                         || src[11] != line_num_check[1])
                     upipe_err_va(upipe, "HD line num incorrect, line %d", h);
 
-<<<<<<< HEAD
                 if (!hd_sav_match(active_start)
-=======
-                if ( active_start[-8] != 0x3ff
-                        || active_start[-7] != 0x3ff
-                        || active_start[-6] != 0x000
-                        || active_start[-5] != 0x000
-                        || active_start[-4] != 0x000
-                        || active_start[-3] != 0x000
-                        || active_start[-2] != sav_fvh_cword[f2][vbi]
->>>>>>> 5be8111a
                         || active_start[-1] != sav_fvh_cword[f2][vbi])
                     upipe_err_va(upipe, "HD SAV incorrect, line %d", h);
 
