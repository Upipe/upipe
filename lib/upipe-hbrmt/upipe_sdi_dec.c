--- conflicted
+++ resolved
@@ -977,8 +977,6 @@
         }
     }
 
-<<<<<<< HEAD
-=======
     uint8_t vbi[720 * 32];
 
     const uint8_t *input_buf = NULL;
@@ -990,7 +988,6 @@
     bool sdi3g_levelb = ubase_check(uref_block_get_sdi3g_levelb(uref));
 
     int error_count_eav = 0, error_count_sav = 0, error_count_line = 0, error_count_crc = 0;
->>>>>>> 5273ff6c
     /* Parse the whole frame */
     for (int h = 0; h < f->height; h++) {
         /* map input */
