lib_LTLIBRARIES = libupipe_hbrmt.la

libupipe_hbrmt_la_SOURCES = upipe_pack10bit.c \
    upipe_unpack10bit.c \
    upipe_sdi_enc.c \
    upipe_sdi_dec.c \
    upipe_hbrmt_dec.c \
    sdidec.c \
    upipe_unpack_rfc4175.c \
    ../upipe-blackmagic/sdi.c \
    ../upipe-blackmagic/sdi.h \
    $(NULL)

libupipe_hbrmt_la_CPPFLAGS = -I$(top_builddir)/include -I$(top_srcdir)/include
libupipe_hbrmt_la_CFLAGS = $(AM_CFLAGS) $(AVUTIL_CFLAGS)  -I$(top_srcdir)/lib/upipe-blackmagic
libupipe_hbrmt_la_LIBADD = $(top_builddir)/lib/upipe/libupipe.la
libupipe_hbrmt_la_LDFLAGS = -no-undefined

<<<<<<< HEAD
if HAVE_X86_ASM
libupipe_hbrmt_la_SOURCES += \
    rfc4175_dec.asm \
    rfc4175_dec.h \
    rfc4175_enc.asm \
    rfc4175_enc.h \
    sdidec.asm \
=======
if HAVE_X86ASM
libupipe_hbrmt_la_SOURCES += sdidec.asm \
>>>>>>> 2dd41c8c
    sdidec.h \
    sdienc.asm \
    sdienc.h
endif

pkgconfigdir = $(libdir)/pkgconfig
pkgconfig_DATA = libupipe_hbrmt.pc

V_ASM = $(V_ASM_@AM_V@)
V_ASM_ = $(V_ASM_@AM_DEFAULT_VERBOSITY@)
V_ASM_0 = @echo "  ASM     " $@;

.asm.lo:
	$(V_ASM)$(LIBTOOL) $(AM_V_lt) --mode=compile --tag=CC $(NASM) $(NASMFLAGS) $< -o $@<|MERGE_RESOLUTION|>--- conflicted
+++ resolved
@@ -16,18 +16,13 @@
 libupipe_hbrmt_la_LIBADD = $(top_builddir)/lib/upipe/libupipe.la
 libupipe_hbrmt_la_LDFLAGS = -no-undefined
 
-<<<<<<< HEAD
-if HAVE_X86_ASM
+if HAVE_X86ASM
 libupipe_hbrmt_la_SOURCES += \
     rfc4175_dec.asm \
     rfc4175_dec.h \
     rfc4175_enc.asm \
     rfc4175_enc.h \
     sdidec.asm \
-=======
-if HAVE_X86ASM
-libupipe_hbrmt_la_SOURCES += sdidec.asm \
->>>>>>> 2dd41c8c
     sdidec.h \
     sdienc.asm \
     sdienc.h
