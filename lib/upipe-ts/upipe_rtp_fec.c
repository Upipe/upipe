--- conflicted
+++ resolved
@@ -660,13 +660,9 @@
         upipe_warn_va(upipe, "resync");
         fec_change = true;
         uref_free(uref);
-<<<<<<< HEAD
-    } else if (upipe_rtp_fec->last_send_seqnum != UINT32_MAX && seq_num_lt(seqnum, upipe_rtp_fec->last_send_seqnum)) {
-=======
     } else if (upipe_rtp_fec->last_seqnum != UINT32_MAX &&
                upipe_rtp_fec->last_send_seqnum != UINT32_MAX &&
                seq_num_lt(seqnum, upipe_rtp_fec->last_send_seqnum)) {
->>>>>>> 07ed90d1
         /* Packet is older than the last sent packet but within the two-matrix window so don't insert
            But don't resync either. Packet is late but not late enough to resync */
         uref_free(uref);
