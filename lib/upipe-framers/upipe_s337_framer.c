--- conflicted
+++ resolved
@@ -68,12 +68,6 @@
     /** size in samples of buffered uref */
     ssize_t samples;
 
-<<<<<<< HEAD
-    /** bits per raw sample */
-    uint8_t bits;
-
-=======
->>>>>>> 9d13aa6e
     /** input flow definition packet */
     struct uref *flow_def_input;
     /** frame definition packet */
@@ -106,53 +100,10 @@
         return NULL;
 
     struct upipe_s337f *upipe_s337f = upipe_s337f_from_upipe(upipe);
-
     upipe_s337f_init_urefcount(upipe);
     upipe_s337f_init_output(upipe);
     upipe_s337f_init_flow_def(upipe);
     upipe_s337f->uref = NULL;
-<<<<<<< HEAD
-
-    upipe_throw_ready(&upipe_s337f->upipe);
-    return &upipe_s337f->upipe;
-}
-
-/** @internal @This finds the position of the s337m sync word in the frame
- */
-static ssize_t upipe_s337f_sync(struct upipe *upipe, struct uref *uref)
-{
-    struct upipe_s337f *upipe_s337f = upipe_s337f_from_upipe(upipe);
-
-    size_t size = 0;
-    uref_sound_size(uref, &size, NULL);
-
-    if (upipe_s337f->bits == 16) {
-        // TODO
-        const int16_t *in;
-        uref_sound_read_int16_t(uref, 0, -1, &in, 1);
-
-        for (size_t i = 0; i < size; i++) // TODO: find sample
-            if ((in[2*i+0] == (int16_t)0xf872 && in[2*i+1] == 0x4e1f)) {
-                uref_sound_unmap(uref, 0, -1, 1);
-                return i;
-            }
-
-        uref_sound_unmap(uref, 0, -1, 1);
-    } else {
-        const int32_t *in;
-        uref_sound_read_int32_t(uref, 0, -1, &in, 1);
-
-        for (size_t i = 0; i < size; i++)
-            if ((in[2*i+0] == (0x6f872 << 12) && in[2*i+1] == (0x54e1f << 12)) ||
-                    ((in[2*i+0] == (0x96f872 << 8) && in[2*i+1] == (0xa54e1f << 8)))) {
-                uref_sound_unmap(uref, 0, -1, 1);
-                return i;
-            }
-
-        uref_sound_unmap(uref, 0, -1, 1);
-    }
-
-=======
     upipe_throw_ready(upipe);
     return upipe;
 }
@@ -180,7 +131,6 @@
 
     uref_sound_unmap(uref, 0, -1, 1);
 
->>>>>>> 9d13aa6e
     return -1;
 }
 
@@ -194,15 +144,9 @@
 {
     struct upipe_s337f *upipe_s337f = upipe_s337f_from_upipe(upipe);
     struct uref *output = upipe_s337f->uref;
-<<<<<<< HEAD
-
-    ssize_t sync = upipe_s337f_sync(upipe, uref);
-
-=======
 
     const ssize_t sync = upipe_s337f_sync(upipe, uref);
 
->>>>>>> 9d13aa6e
     if (sync == -1) {
         if (output) {
             upipe_err(upipe, "Sync lost");
@@ -216,11 +160,7 @@
         } else {
             const char *def = NULL;
             UBASE_FATAL(upipe, uref_flow_get_def(upipe_s337f->flow_def_input, &def));
-<<<<<<< HEAD
-            UBASE_FATAL(upipe, uref_flow_set_def_va(flow_def, def));
-=======
             UBASE_FATAL(upipe, uref_flow_set_def(flow_def, def));
->>>>>>> 9d13aa6e
             flow_def = upipe_s337f_store_flow_def_attr(upipe, flow_def);
             if (flow_def)
                 upipe_s337f_store_flow_def(upipe, flow_def);
@@ -233,41 +173,6 @@
 
     if (output) {
         size_t size[2];
-<<<<<<< HEAD
-        uref_sound_size(uref, &size[0], NULL);
-        uref_sound_size(output, &size[1], NULL);
-
-        const int32_t *in32;
-        int32_t *out32;
-        const int16_t *in16;
-        int16_t *out16;
-
-        if (upipe_s337f->bits == 16) {
-            if (!ubase_check(uref_sound_read_int16_t(uref, 0, sync, &in16, 1))) {
-                upipe_err(upipe, "Could not map audio uref for reading");
-            }
-
-            if (!ubase_check(uref_sound_write_int16_t(output, 0, -1, &out16, 1))) {
-                upipe_err(upipe, "Could not map buffered audio uref for writing");
-            }
-        } else {
-            if (!ubase_check(uref_sound_read_int32_t(uref, 0, sync, &in32, 1))) {
-                upipe_err(upipe, "Could not map audio uref for reading");
-            }
-
-            if (!ubase_check(uref_sound_write_int32_t(output, 0, -1, &out32, 1))) {
-                // FIXME
-                struct ubuf *ubuf = ubuf_sound_copy(output->ubuf->mgr, output->ubuf,
-                    0, size[1]);
-                assert(ubuf);
-                ubuf_free(output->ubuf);
-                output->ubuf = ubuf;
-
-                if (!ubase_check(uref_sound_write_int32_t(output, 0, -1, &out32, 1))) {
-                    upipe_err(upipe, "Could not map buffered audio uref for writing");
-                    abort();
-                }
-=======
         if (!ubase_check(uref_sound_size(uref, &size[0], NULL)) ||
                 !ubase_check(uref_sound_size(output, &size[1], NULL)))
             goto error;
@@ -291,7 +196,6 @@
             if (!ubase_check(uref_sound_write_int32_t(output, 0, -1, &out32, 1))) {
                 upipe_err(upipe, "Could not map buffered audio uref for writing");
                 goto error;
->>>>>>> 9d13aa6e
             }
         }
 
@@ -300,37 +204,6 @@
             upipe_verbose(upipe, "Frame too small");
         }
 
-<<<<<<< HEAD
-        if (out_size > sync) {
-            upipe_verbose(upipe, "Frame too big, padding");
-            size_t padding = out_size - sync;
-            if (upipe_s337f->bits == 16) {
-                memset(&out16[2*(upipe_s337f->samples + out_size)], 0, 2 * padding);
-            } else {
-                memset(&out32[2*(upipe_s337f->samples + out_size)], 0, 4 * padding);
-            }
-        }
-
-        out_size *= 2; /* channels */
-
-        uint32_t hdr[2]; /* Pc + Pd */
-
-        if (upipe_s337f->bits == 16) {
-            out_size *= 2; /* s16 */
-            memcpy(&out16[2*upipe_s337f->samples], in16, out_size);
-
-            hdr[0] = out16[2];
-            hdr[1] = out16[3];
-        } else {
-            out_size *= 4; /* s32 */
-            memcpy(&out32[2*upipe_s337f->samples], in32, out_size);
-
-            int bits = (out32[0] == 0x6f872 << 12) ? 20 : 24;
-
-            hdr[0] = out32[2] >> 16;
-            hdr[1] = out32[3] >> (32 - bits);
-        }
-=======
         if (out_size > size[1] - upipe_s337f->samples) {
             upipe_warn_va(upipe, "Too large frame, dropping buffered uref");
             uref_sound_unmap(uref, 0, sync, 1);
@@ -356,7 +229,6 @@
 
         hdr[0] = out32[2] >> 16;
         hdr[1] = out32[3] >> (32 - bits);
->>>>>>> 9d13aa6e
 
         unsigned data_stream_number =  hdr[0] >> 13;
         unsigned data_type_dependent= (hdr[0] >>  8) & 0x1f;
@@ -377,21 +249,6 @@
             } else
                 uref_clock_set_latency(flow_def, UCLOCK_FREQ * 2 * frame_size / 48000);
 
-<<<<<<< HEAD
-            int bits = upipe_s337f->bits;
-            if (bits > 16)
-                bits = 32;
-
-            switch (data_type) {
-            case S337_TYPE_DOLBY_E:
-                UBASE_FATAL(upipe, uref_flow_set_def_va(flow_def, "sound.s%d.s337.dolbye.", bits))
-                break;
-            case S337_TYPE_A52:
-                UBASE_FATAL(upipe, uref_flow_set_def_va(flow_def, "sound.s%d.s337.a52.", bits))
-                break;
-            case S337_TYPE_A52E:
-                UBASE_FATAL(upipe, uref_flow_set_def_va(flow_def, "sound.s%d.s337.a52e.", bits))
-=======
             switch (data_type) {
             case S337_TYPE_DOLBY_E:
                 UBASE_FATAL(upipe, uref_flow_set_def(flow_def, "sound.s32.s337.dolbye."))
@@ -401,7 +258,6 @@
                 break;
             case S337_TYPE_A52E:
                 UBASE_FATAL(upipe, uref_flow_set_def(flow_def, "sound.s32.s337.a52e."))
->>>>>>> 9d13aa6e
                 break;
             default:
                 upipe_warn_va(upipe, "Unhandled data type %u", data_type);
@@ -412,67 +268,11 @@
                 upipe_s337f_store_flow_def(upipe, flow_def);
         }
 
-<<<<<<< HEAD
-        size_t samples = hdr[1] / upipe_s337f->bits / 2 /* channels */ + 2 /* header */;
-=======
         size_t samples = hdr[1] / 32 / 2 /* channels */ + 2 /* header */;
->>>>>>> 9d13aa6e
         if (samples > size[0]) {
             upipe_err_va(upipe, "S337 frame truncated");
         }
 
-<<<<<<< HEAD
-        if (0) {
-            upipe_notice_va(upipe, "%d %d %d %d %d", data_stream_number,
-                    data_type_dependent, error_flag, data_mode, data_type);
-            upipe_notice_va(upipe, "%u bytes", hdr[1] / 8);
-        }
-
-        uref_sound_unmap(uref, 0, sync, 1);
-        uref_sound_unmap(output, 0, -1, 1);
-    }
-
-    /* discard leading samples up to sync word */
-    if (upipe_s337f->bits == 16) {
-        int16_t *samples;
-        if (ubase_check(uref_sound_write_int16_t(uref, 0, -1, &samples, 1))) {
-            size_t size;
-            uref_sound_size(uref, &size, NULL);
-            size_t s = 2 /* stereo */ * 2 /* s16 */ * (size - sync);
-            memmove(samples, &samples[2*sync], s); // discard up to sync word
-
-            uref_sound_unmap(uref, 0, -1, 1);
-            upipe_s337f->samples = size - sync;
-        } else {
-            upipe_err(upipe, "Could not map audio uref for writing");
-        }
-    } else {
-        int32_t *samples;
-        size_t size;
-        uref_sound_size(uref, &size, NULL);
-        if (!ubase_check(uref_sound_write_int32_t(uref, 0, -1, &samples, 1))) {
-            // FIXME
-            struct ubuf *ubuf = ubuf_sound_copy(uref->ubuf->mgr, uref->ubuf,
-                    0, size);
-            assert(ubuf);
-            ubuf_free(uref->ubuf);
-            uref->ubuf = ubuf;
-
-            if (!ubase_check(uref_sound_write_int32_t(uref, 0, -1, &samples, 1))) {
-                upipe_err(upipe, "Could not map buffered audio uref for writing");
-                abort();
-            }
-        }
-        {
-            size_t s = 2 /* stereo */ * 4 /* s32 */ * (size - sync);
-            memmove(samples, &samples[2*sync], s); // discard up to sync word
-
-            uref_sound_unmap(uref, 0, -1, 1);
-            upipe_s337f->samples = size - sync;
-        }
-    }
-
-=======
         uref_sound_unmap(uref, 0, sync, 1);
         uref_sound_unmap(output, 0, -1, 1);
     }
@@ -501,21 +301,17 @@
     uref_sound_unmap(uref, 0, -1, 1);
     upipe_s337f->samples = size - sync;
 
->>>>>>> 9d13aa6e
     /* buffer next uref */
     upipe_s337f->uref = uref;
 
     if (output)
         upipe_s337f_output(upipe, output, upump_p);
-<<<<<<< HEAD
-=======
     return;
 
 error:
     uref_free(uref);
     uref_free(output);
     upipe_s337f->uref = NULL;
->>>>>>> 9d13aa6e
 }
 
 /** @internal @This sets the input flow definition.
@@ -535,21 +331,9 @@
     if (unlikely(!ubase_check(uref_flow_get_def(flow_def, &def))))
         return UBASE_ERR_INVALID;
 
-<<<<<<< HEAD
-    uint8_t bits;
-    if (!ubase_ncmp(def, "sound.s32.")) {
-        bits = 32;
-    } else if (!ubase_ncmp(def, "sound.s16.")) {
-        bits = 16;
-    } else {
+    if (ubase_ncmp(def, "sound.s32.")) {
         return UBASE_ERR_INVALID;
     }
-
-    if (bits == 32 && unlikely(!ubase_check(uref_sound_flow_get_raw_sample_size(flow_def, &bits)))) {
-        return UBASE_ERR_INVALID;
-    }
-
-    upipe_s337f->bits = bits;
 
     uint8_t planes = 0;
     if (unlikely(!ubase_check(uref_sound_flow_get_planes(flow_def, &planes) ||
@@ -561,22 +345,6 @@
                 channels != 2)))
         return UBASE_ERR_INVALID;
 
-=======
-    if (ubase_ncmp(def, "sound.s32.")) {
-        return UBASE_ERR_INVALID;
-    }
-
-    uint8_t planes = 0;
-    if (unlikely(!ubase_check(uref_sound_flow_get_planes(flow_def, &planes) ||
-                    planes != 1)))
-        return UBASE_ERR_INVALID;
-
-    uint8_t channels = 0;
-    if (unlikely(!ubase_check(uref_sound_flow_get_channels(flow_def, &channels) ||
-                channels != 2)))
-        return UBASE_ERR_INVALID;
-
->>>>>>> 9d13aa6e
     struct uref *flow_def_dup = uref_dup(flow_def);
 
     if (unlikely(flow_def_dup == NULL)) {
@@ -638,26 +406,15 @@
 static void upipe_s337f_free(struct upipe *upipe)
 {
     struct upipe_s337f *upipe_s337f = upipe_s337f_from_upipe(upipe);
-<<<<<<< HEAD
-
-=======
->>>>>>> 9d13aa6e
     upipe_throw_dead(upipe);
     upipe_s337f_clean_urefcount(upipe);
     upipe_s337f_clean_output(upipe);
     upipe_s337f_clean_flow_def(upipe);
     uref_free(upipe_s337f->uref);
-<<<<<<< HEAD
-
     upipe_s337f_free_void(upipe);
 }
 
-=======
-    upipe_s337f_free_void(upipe);
-}
-
 /** upipe_s337f (/dev/s337f) */
->>>>>>> 9d13aa6e
 static struct upipe_mgr upipe_s337f_mgr = {
     .refcount = NULL,
     .signature = UPIPE_S337F_SIGNATURE,
