--- conflicted
+++ resolved
@@ -393,14 +393,9 @@
     uint64_t now = uclock_now(upipe_rtpfb->uclock);
 
     /* space out NACKs a bit more than RTT. XXX: tune me */
-<<<<<<< HEAD
     uint64_t next_nack = now - upipe_rtpfb->rtt * 12 / 10;
-    if (upipe_rtpfb->latency > 10 * upipe_rtpfb->rtt)
+    if (upipe_rtpfb->latency > 10 * rtt)
         next_nack = now - upipe_rtpfb->latency / 10;
-    //
-=======
-    uint64_t next_nack = now - rtt * 12 / 10;
->>>>>>> 015dfd6c
 
     /* TODO: do not look at the last pkts/s * rtt
      * It it too late to send a NACK for these
