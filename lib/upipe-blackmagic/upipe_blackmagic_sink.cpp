/*
 * Copyright (C) 2014-2016 Open Broadcast Systems Ltd.
 *
 * Authors: Kieran Kunhya
 *          Rafaël Carré
 *
 * This library is free software; you can redistribute it and/or
 * modify it under the terms of the GNU Lesser General Public
 * License as published by the Free Software Foundation; either
 * version 2.1 of the License, or (at your option) any later version.
 *
 * This library is distributed in the hope that it will be useful,
 * but WITHOUT ANY WARRANTY; without even the implied warranty of
 * MERCHANTABILITY or FITNESS FOR A PARTICULAR PURPOSE.  See the GNU
 * Lesser General Public License for more details.
 *
 * You should have received a copy of the GNU Lesser General Public
 * License along with this library; if not, write to the Free Software
 * Foundation, Inc., 51 Franklin Street, Fifth Floor, Boston MA 02110-1301, USA.
 */

/** @file
 * @short Upipe bmd_sink module
 */

#define __STDC_LIMIT_MACROS    1
#define __STDC_FORMAT_MACROS   1
#define __STDC_CONSTANT_MACROS 1

#include <upipe/uatomic.h>
#include <upipe/ulist.h>
#include <upipe/uqueue.h>
#include <upipe/uprobe.h>
#include <upipe/uclock.h>
#include <upipe/uref.h>
#include <upipe/uref_block.h>
#include <upipe/uref_pic.h>
#include <upipe/uref_pic_flow.h>
#include <upipe/uref_sound.h>
#include <upipe/uref_sound_flow.h>
#include <upipe/uref_clock.h>
#include <upipe/uref_dump.h>
#include <upipe/upipe.h>
#include <upipe/upipe_helper_flow.h>
#include <upipe/upipe_helper_upipe.h>
#include <upipe/upipe_helper_subpipe.h>
#include <upipe/upipe_helper_upump_mgr.h>
#include <upipe/upipe_helper_upump.h>
#include <upipe/upipe_helper_urefcount.h>
#include <upipe-blackmagic/upipe_blackmagic_sink.h>

#include <arpa/inet.h>
#include <assert.h>

#include <libzvbi.h>

#include <pthread.h>

#include <bitstream/dvb/vbi.h>

#include "include/DeckLinkAPI.h"

extern "C" {
    #include "sdi.h"
}

#define PREROLL_FRAMES 3

#define DECKLINK_CHANNELS 16

static const unsigned max_samples = (uint64_t)48000 * 1001 / 24000;
static const size_t audio_buf_size = max_samples * DECKLINK_CHANNELS * sizeof(int32_t);

class upipe_bmd_sink_frame : public IDeckLinkVideoFrame
{
public:
    upipe_bmd_sink_frame(struct uref *_uref, void *_buffer, long _width, long _height, size_t _stride, uint64_t _pts) :
                         uref(_uref), data(_buffer), width(_width), height(_height), stride(_stride), pts(_pts) {
        uatomic_store(&refcount, 1);
    }

    ~upipe_bmd_sink_frame(void) {
        uatomic_clean(&refcount);
        uref_pic_plane_unmap(uref, "u10y10v10y10u10y10v10y10u10y10v10y10", 0, 0, -1, -1);
        uref_free(uref);
    }

    virtual long STDMETHODCALLTYPE GetWidth(void) {
        return width;
    }

    virtual long STDMETHODCALLTYPE GetHeight(void) {
        return height;
    }

    virtual long STDMETHODCALLTYPE GetRowBytes(void) {
        return stride;
    }

    virtual BMDPixelFormat STDMETHODCALLTYPE GetPixelFormat(void) {
        return bmdFormat10BitYUV;
    }

    virtual BMDFrameFlags STDMETHODCALLTYPE GetFlags(void) {
        return bmdVideoOutputFlagDefault;
    }

    virtual HRESULT STDMETHODCALLTYPE GetBytes(void **buffer) {
        *buffer = data;
        return S_OK;
    }

    virtual HRESULT STDMETHODCALLTYPE GetTimecode(BMDTimecodeFormat format,
                                                  IDeckLinkTimecode **timecode) {
        *timecode = NULL;
        return S_FALSE;
    }

    virtual HRESULT STDMETHODCALLTYPE GetAncillaryData(IDeckLinkVideoFrameAncillary **ancillary) {
        frame_anc->AddRef();
        *ancillary = frame_anc;
        return S_OK;
    }

    virtual HRESULT STDMETHODCALLTYPE SetAncillaryData(IDeckLinkVideoFrameAncillary *ancillary) {
        frame_anc = ancillary;
        return S_OK;
    }

    virtual ULONG STDMETHODCALLTYPE AddRef(void) {
        frame_anc->AddRef();
        return uatomic_fetch_add(&refcount, 1) + 1;
    }

    virtual ULONG STDMETHODCALLTYPE Release(void) {
        frame_anc->Release();
        uint32_t new_ref = uatomic_fetch_sub(&refcount, 1) - 1;
        if (new_ref == 0)
            delete this;
        return new_ref;
    }

    virtual HRESULT STDMETHODCALLTYPE QueryInterface(REFIID iid, LPVOID *ppv) {
        return E_NOINTERFACE;
    }

private:
    struct uref *uref;
    void *data;
    long width;
    long height;
    size_t stride;

    uatomic_uint32_t refcount;
    IDeckLinkVideoFrameAncillary *frame_anc;

public:
    uint64_t pts;
};

static float dur_to_time(int64_t dur)
{
    return (float)dur / UCLOCK_FREQ;
}

static float pts_to_time(uint64_t pts)
{
    static uint64_t first = 0;
    if (!first)
        first = pts;

    return dur_to_time(pts - first);
}

#define BMD_SUBPIPE_TYPE_UNKNOWN 0
#define BMD_SUBPIPE_TYPE_SOUND   1
#define BMD_SUBPIPE_TYPE_TTX     2
#define BMD_SUBPIPE_TYPE_SCTE104 3
#define BMD_SUBPIPE_TYPE_VANC    4

/** @internal @This is the private context of an output of an bmd_sink sink
 * pipe. */
struct upipe_bmd_sink_sub {
    struct urefcount urefcount;

    struct upipe *upipe_bmd_sink;

    /** thread-safe urefs queue */
    struct uqueue uqueue;
    void *uqueue_extra;

    struct uref *uref;

    /** structure for double-linked lists */
    struct uchain uchain;

    /** delay applied to pts attribute when uclock is provided */
    uint64_t latency;

    /** upump manager */
    struct upump_mgr *upump_mgr;
    /** watcher */
    struct upump *upump;

    /** subpipe type **/
    uint8_t type;

    bool dolby_e;

    bool s337;

    /** number of channels */
    uint8_t channels;

    /** position in the SDI stream */
    uint8_t channel_idx;

    /** public upipe structure */
    struct upipe upipe;
};

class callback;

/** upipe_bmd_sink structure */
struct upipe_bmd_sink {
    /** refcount management structure */
    struct urefcount urefcount;

    /** manager to create subs */
    struct upipe_mgr sub_mgr;
    /** pic subpipe */
    struct upipe_bmd_sink_sub pic_subpipe;

    /** list of input subpipes */
    struct uchain inputs;

    /** lock the list of subpipes, they are iterated from the
     * decklink callback */
    pthread_mutex_t lock;

    /** card index **/
    int card_idx;

    /** output mode **/
    BMDDisplayMode mode;

    /** 3G-SDI Level */
    int sdi_3g_level;

    /** video frame index (modulo 5) */
    uint8_t frame_idx;

    uint64_t start_pts;
    uatomic_uint32_t preroll;

    /** vanc/vbi temporary buffer **/

    /** closed captioning **/
    uint16_t cdp_hdr_sequence_cntr;

    /** OP47 teletext sequence counter **/
    // XXX: should counter be per-field?
    uint16_t op47_sequence_counter[2];

    uint8_t block_uref_buf[5000];

    /** vbi **/
    vbi_sampling_par sp;

    /** handle to decklink card */
    IDeckLink *deckLink;
    /** handle to decklink card output */
    IDeckLinkOutput *deckLinkOutput;
    /** handle to decklink card attributes */
    IDeckLinkAttributes *deckLinkAttributes;
    /** handle to decklink card configuration */
    IDeckLinkConfiguration *deckLinkConfiguration;

    IDeckLinkDisplayMode *displayMode;

    /** card name */
    const char *modelName;

    /** hardware uclock */
    struct uclock uclock;

    /** genlock status */
    int genlock_status;

    /** time at which we got genlock */
    uint64_t genlock_transition_time;

    /** clock offset to ensure it is increasing */
    uint64_t offset;

    /** frame duration */
    uint64_t ticks_per_frame;

    /** public upipe structure */
    struct upipe upipe;

    /** Frame completion callback */
    callback *cb;

    /** audio buffer to merge tracks */
    int32_t *audio_buf;

    /** offset between audio sample 0 and dolby e first sample*/
    uint8_t dolbye_offset;

    /** pass through closed captions */
    uatomic_uint32_t cc;

    /** pass through teletext */
    uatomic_uint32_t ttx;

    /** last frame output */
    upipe_bmd_sink_frame *video_frame;
};

UPIPE_HELPER_UPIPE(upipe_bmd_sink, upipe, UPIPE_BMD_SINK_SIGNATURE);
UPIPE_HELPER_UREFCOUNT(upipe_bmd_sink, urefcount, upipe_bmd_sink_free);

UPIPE_HELPER_UPIPE(upipe_bmd_sink_sub, upipe, UPIPE_BMD_SINK_INPUT_SIGNATURE)
UPIPE_HELPER_UPUMP_MGR(upipe_bmd_sink_sub, upump_mgr);
UPIPE_HELPER_UPUMP(upipe_bmd_sink_sub, upump, upump_mgr);
UPIPE_HELPER_FLOW(upipe_bmd_sink_sub, NULL);
UPIPE_HELPER_SUBPIPE(upipe_bmd_sink, upipe_bmd_sink_sub, input, sub_mgr, inputs, uchain)
UPIPE_HELPER_UREFCOUNT(upipe_bmd_sink_sub, urefcount, upipe_bmd_sink_sub_free);

UBASE_FROM_TO(upipe_bmd_sink, upipe_bmd_sink_sub, pic_subpipe, pic_subpipe)

UBASE_FROM_TO(upipe_bmd_sink, uclock, uclock, uclock)

static void uqueue_uref_flush(struct uqueue *uqueue)
{
    for (;;) {
        struct uref *uref = uqueue_pop(uqueue, struct uref *);
        if (!uref)
            break;
        uref_free(uref);
    }
}

static void output_cb(struct upipe *upipe, uint64_t pts);

class callback : public IDeckLinkVideoOutputCallback
{
public:
    virtual HRESULT ScheduledFrameCompleted (IDeckLinkVideoFrame *frame, BMDOutputFrameCompletionResult result) {
        if (uatomic_load(&upipe_bmd_sink->preroll))
            return S_OK;

        if (pts == 0) {
            /* preroll has ended, set up our counter */
            pts = ((upipe_bmd_sink_frame*)frame)->pts;
            pts += PREROLL_FRAMES * upipe_bmd_sink->ticks_per_frame;
        }
#if 0
        static const char *Result_str[] = {
            "completed",
            "late",
            "dropped",
            "flushed",
            "?",
        };

        BMDTimeValue val;
        if (upipe_bmd_sink->deckLinkOutput->GetFrameCompletionReferenceTimestamp(frame, UCLOCK_FREQ, &val) != S_OK)
            val = 0;

        uint64_t now = uclock_now(&upipe_bmd_sink->uclock);
        __sync_synchronize();
        uint64_t fpts = ((upipe_bmd_sink_frame*)frame)->pts;
        int64_t diff = now - fpts - upipe_bmd_sink->ticks_per_frame;

        upipe_notice_va(&upipe_bmd_sink->upipe,
                "%p Frame %s (%.2f ms) - delay %.2f ms", frame,
                Result_str[(result > 4) ? 4 : result], dur_to_time(1000 * (val - prev)), dur_to_time(1000 * diff));
        prev = val;
#endif

        /* next frame */
        output_cb(&upipe_bmd_sink->pic_subpipe.upipe, pts);
        pts += upipe_bmd_sink->ticks_per_frame;
        return S_OK;
    }

    virtual HRESULT ScheduledPlaybackHasStopped (void)
    {
        return S_OK;
    }

    callback(struct upipe_bmd_sink *upipe_bmd_sink_) {
        upipe_bmd_sink = upipe_bmd_sink_;
        uatomic_store(&refcount, 1);
        prev = 0;
    }

    ~callback(void) {
        uatomic_clean(&refcount);
    }

    virtual ULONG STDMETHODCALLTYPE AddRef(void) {
        return uatomic_fetch_add(&refcount, 1) + 1;
    }

    virtual ULONG STDMETHODCALLTYPE Release(void) {
        uint32_t new_ref = uatomic_fetch_sub(&refcount, 1) - 1;
        if (new_ref == 0)
            delete this;
        return new_ref;
    }

    virtual HRESULT STDMETHODCALLTYPE QueryInterface(REFIID iid, LPVOID *ppv) {
        return E_NOINTERFACE;
    }

private:
    uatomic_uint32_t refcount;
    BMDTimeValue prev;
    struct upipe_bmd_sink *upipe_bmd_sink;

public:
    uint64_t pts;
};

/* VBI Teletext */
static void upipe_bmd_sink_extract_ttx(IDeckLinkVideoFrameAncillary *ancillary,
        const uint8_t *pic_data, size_t pic_data_size, int w, int sd,
        vbi_sampling_par *sp, uint16_t *ctr_array)
{
    const uint8_t *packet[2][5];
    int packets[2] = {0, 0};
    memset(packet, 0, sizeof(packet));

    if (pic_data[0] != DVBVBI_DATA_IDENTIFIER)
        return;

    pic_data++;
    pic_data_size--;

    static const unsigned dvb_unit_size = DVBVBI_UNIT_HEADER_SIZE + DVBVBI_LENGTH;
    for (; pic_data_size >= dvb_unit_size; pic_data += dvb_unit_size, pic_data_size -= dvb_unit_size) {
        uint8_t data_unit_id  = pic_data[0];
        uint8_t data_unit_len = pic_data[1];

        if (data_unit_id != DVBVBI_ID_TTX_SUB && data_unit_id != DVBVBI_ID_TTX_NONSUB)
            continue;

        if (data_unit_len != DVBVBI_LENGTH)
            continue;

        uint8_t line_offset = dvbvbittx_get_line(&pic_data[DVBVBI_UNIT_HEADER_SIZE]);

        uint8_t f2 = !dvbvbittx_get_field(&pic_data[DVBVBI_UNIT_HEADER_SIZE]);
        if (f2 == 0 && line_offset == 0) // line == 0
            continue;

        if (packets[f2] < (sd ? 1 : 5))
            packet[f2][packets[f2]++] = pic_data;
    }

    for (int i = 0; i < 2; i++) {
        if (packets[i] == 0)
            continue;

        if (sd) {
            uint8_t buf[720*2];
            sdi_clear_vbi(buf, 720);

            int line = sdi_encode_ttx_sd(&buf[0], packet[i][0], sp);

            void *vanc;
            ancillary->GetBufferForVerticalBlankingLine(line, &vanc);
            sdi_encode_v210_sd((uint32_t*)vanc, buf, w);
        } else {
            uint16_t buf[VANC_WIDTH*2];

            upipe_sdi_blank_c(buf, VANC_WIDTH);

            /* +1 to destination buffer to write to luma plane */
            sdi_encode_ttx(&buf[1], packets[i], &packet[i][0], &ctr_array[i]);

            void *vanc;
            int line = OP47_LINE1 + 563*i;
            ancillary->GetBufferForVerticalBlankingLine(line, &vanc);
            sdi_encode_v210((uint32_t*)vanc, buf, w);
        }
    }
}

/* SCTE 104 */
static void upipe_bmd_sink_write_scte104(IDeckLinkVideoFrameAncillary *ancillary, const uint8_t *pic_data,
                                         size_t pic_data_size, int w, int sd)
{
    uint16_t buf[VANC_WIDTH*2];
    void *vanc;
    ancillary->GetBufferForVerticalBlankingLine(SCTE104_LINE, &vanc);
    upipe_sdi_blank_c(buf, VANC_WIDTH);
    /* +1 to write into the Y plane */
    sdi_write_scte104(pic_data, pic_data_size, &buf[1], sd ? 1 : 2);
    sdi_calc_parity_checksum(&buf[1], 2);
    sdi_encode_v210((uint32_t*)vanc, buf, w);
}

/* SMPTE 2038 */
static void upipe_bmd_sink_write_smpte2038(IDeckLinkVideoFrameAncillary *ancillary, struct uref *subpic, int w, int sd)
{
    uint16_t buf[VANC_WIDTH*2];
    void *vanc = NULL;

    uint64_t line, offset;
    size_t hsize;
    if (!ubase_check(uref_pic_size(subpic, &hsize, NULL, NULL))) {
        return;
    }
    if (!ubase_check(uref_pic_size(subpic, &hsize, NULL, NULL)) ||
            !ubase_check(uref_pic_get_hposition(subpic, &offset)) ||
            !ubase_check(uref_pic_get_vposition(subpic, &line))) {
        return;
    }

    line++;

    if (offset + hsize >= VANC_WIDTH) {
        return;
    }

    ancillary->GetBufferForVerticalBlankingLine(line, &vanc);
    if (!vanc)
        return;

    const uint8_t *r;
    if (!ubase_check(uref_pic_plane_read(subpic, "x10", 0, 0, -1, -1, &r)))
        return;

    uint16_t *vanc_data = (uint16_t*)r;
    /* +1 to write into the Y plane */
    for(int i = 0; i < hsize; i++)
        buf[1+2*i] = vanc_data[i];

    uref_pic_plane_unmap(subpic, "x10", 0, 0, -1, -1);

    sdi_encode_v210((uint32_t*)vanc, buf, w);
}

/** @internal @This initializes an subpipe of a bmd sink pipe.
 *
 * @param upipe pointer to subpipe
 * @param sub_mgr manager of the subpipe
 * @param uprobe structure used to raise events by the subpipe
 */
static void upipe_bmd_sink_sub_init(struct upipe *upipe,
        struct upipe_mgr *sub_mgr, struct uprobe *uprobe, bool static_pipe)
{
    struct upipe_bmd_sink *upipe_bmd_sink = upipe_bmd_sink_from_sub_mgr(sub_mgr);

    if (static_pipe) {
        upipe_init(upipe, sub_mgr, uprobe);
        /* increment super pipe refcount only when the static pipes are retrieved */
        upipe_mgr_release(sub_mgr);
        upipe->refcount = &upipe_bmd_sink->urefcount;
    } else
        upipe_bmd_sink_sub_init_urefcount(upipe);

    struct upipe_bmd_sink_sub *upipe_bmd_sink_sub = upipe_bmd_sink_sub_from_upipe(upipe);
    upipe_bmd_sink_sub->upipe_bmd_sink = upipe_bmd_sink_to_upipe(upipe_bmd_sink);

    pthread_mutex_lock(&upipe_bmd_sink->lock);
    upipe_bmd_sink_sub_init_sub(upipe);

    static const uint8_t length = 255;
    upipe_bmd_sink_sub->uqueue_extra = malloc(uqueue_sizeof(length));
    assert(upipe_bmd_sink_sub->uqueue_extra);
    uqueue_init(&upipe_bmd_sink_sub->uqueue, length, upipe_bmd_sink_sub->uqueue_extra);
    upipe_bmd_sink_sub->uref = NULL;
    upipe_bmd_sink_sub->latency = 0;
    upipe_bmd_sink_sub_init_upump_mgr(upipe);
    upipe_bmd_sink_sub_init_upump(upipe);
    upipe_bmd_sink_sub->type = BMD_SUBPIPE_TYPE_UNKNOWN;

    upipe_throw_ready(upipe);
    pthread_mutex_unlock(&upipe_bmd_sink->lock);
}

static void upipe_bmd_sink_sub_free(struct upipe *upipe)
{
    struct upipe_bmd_sink_sub *upipe_bmd_sink_sub = upipe_bmd_sink_sub_from_upipe(upipe);
    struct upipe_bmd_sink *upipe_bmd_sink =
        upipe_bmd_sink_from_sub_mgr(upipe->mgr);

    pthread_mutex_lock(&upipe_bmd_sink->lock);
    upipe_throw_dead(upipe);

    upipe_bmd_sink_sub_clean_sub(upipe);
    pthread_mutex_unlock(&upipe_bmd_sink->lock);

    upipe_bmd_sink_sub_clean_upump(upipe);
    upipe_bmd_sink_sub_clean_upump_mgr(upipe);
    uref_free(upipe_bmd_sink_sub->uref);
    uqueue_uref_flush(&upipe_bmd_sink_sub->uqueue);
    uqueue_clean(&upipe_bmd_sink_sub->uqueue);
    free(upipe_bmd_sink_sub->uqueue_extra);

    if (upipe_bmd_sink_sub == &upipe_bmd_sink->pic_subpipe) {
        upipe_clean(upipe);
        return;
    }

    upipe_bmd_sink_sub_clean_urefcount(upipe);
    upipe_bmd_sink_sub_free_flow(upipe);
}

static void copy_samples(upipe_bmd_sink_sub *upipe_bmd_sink_sub,
        struct uref *uref, uint64_t samples)
{
    struct upipe *upipe = &upipe_bmd_sink_sub->upipe;
    struct upipe_bmd_sink *upipe_bmd_sink = upipe_bmd_sink_from_sub_mgr(upipe->mgr);
    uint8_t idx = upipe_bmd_sink_sub->channel_idx;
    int32_t *out = upipe_bmd_sink->audio_buf;

    uint64_t offset = 0;
    if (upipe_bmd_sink_sub->dolby_e) {
        if (upipe_bmd_sink->dolbye_offset >= samples) {
            upipe_err_va(upipe, "offsetting for dolbye would overflow audio: "
                "dolbye %hhu, %" PRIu64" samples",
                upipe_bmd_sink->dolbye_offset, samples);
        } else {
            offset   = upipe_bmd_sink->dolbye_offset;
            samples -= upipe_bmd_sink->dolbye_offset;
        }
    }

    const uint8_t c = upipe_bmd_sink_sub->channels;
    const int32_t *in = NULL;
    UBASE_FATAL_RETURN(upipe, uref_sound_read_int32_t(uref, 0, samples, &in, 1));
    for (int i = 0; i < samples; i++)
        memcpy(&out[DECKLINK_CHANNELS * (offset + i) + idx], &in[c*i], c * sizeof(int32_t));

    uref_sound_unmap(uref, 0, samples, 1);
}

/** @internal @This fills the audio samples for one single stereo pair
 */
static unsigned upipe_bmd_sink_sub_sound_get_samples_channel(struct upipe *upipe,
        const uint64_t video_pts, struct upipe_bmd_sink_sub *upipe_bmd_sink_sub)
{
    size_t samples;
    struct uref *uref = uqueue_pop(&upipe_bmd_sink_sub->uqueue, struct uref *);
    if (!uref) {
        upipe_dbg(&upipe_bmd_sink_sub->upipe, "no audio");
        return 0;
    }

    if (!ubase_check(uref_sound_size(uref, &samples, NULL /* sample_size */))) {
        upipe_err(&upipe_bmd_sink_sub->upipe, "can't read sound size");
        uref_free(uref);
        return 0;
    }

    if (samples > max_samples) {
        upipe_err_va(&upipe_bmd_sink_sub->upipe, "too much samples (%zu)", samples);
        samples = max_samples;
    }

    /* read the samples into our final buffer */
    copy_samples(upipe_bmd_sink_sub, uref, samples);

    uref_free(uref);

    return samples;
}

/** @internal @This fills one video frame worth of audio samples
 */
static unsigned upipe_bmd_sink_sub_sound_get_samples(struct upipe *upipe,
        const uint64_t video_pts)
{
    struct upipe_bmd_sink *upipe_bmd_sink = upipe_bmd_sink_from_upipe(upipe);

    /* Clear buffer */
    memset(upipe_bmd_sink->audio_buf, 0, audio_buf_size);

    unsigned samples = 0;

    /* interate through input subpipes */
    pthread_mutex_lock(&upipe_bmd_sink->lock);
    struct uchain *uchain = NULL;
    ulist_foreach(&upipe_bmd_sink->inputs, uchain) {
        struct upipe_bmd_sink_sub *upipe_bmd_sink_sub =
            upipe_bmd_sink_sub_from_uchain(uchain);
        if (upipe_bmd_sink_sub->type != BMD_SUBPIPE_TYPE_SOUND)
            continue;

        unsigned s = upipe_bmd_sink_sub_sound_get_samples_channel(upipe, video_pts, upipe_bmd_sink_sub);
        if (samples < s)
            samples = s;
    }
    pthread_mutex_unlock(&upipe_bmd_sink->lock);

    return samples;
}

static upipe_bmd_sink_frame *get_video_frame(struct upipe *upipe,
    uint64_t pts, struct uref *uref)
{
    struct upipe_bmd_sink *upipe_bmd_sink = upipe_bmd_sink_from_upipe(upipe);
    int w = upipe_bmd_sink->displayMode->GetWidth();
    int h = upipe_bmd_sink->displayMode->GetHeight();
    int sd = upipe_bmd_sink->mode == bmdModePAL || upipe_bmd_sink->mode == bmdModeNTSC;
    int ttx = upipe_bmd_sink->mode == bmdModePAL || upipe_bmd_sink->mode == bmdModeHD1080i50;
    int scte104 = 0;

    if (!uref) {
        if (!upipe_bmd_sink->video_frame)
            return NULL;

        /* increase refcount before outputting this frame */
        ULONG ref = upipe_bmd_sink->video_frame->AddRef();
        upipe_dbg_va(upipe, "REUSING FRAME %p : %lu", upipe_bmd_sink->video_frame, ref);
        return upipe_bmd_sink->video_frame;
    }

    const char *v210 = "u10y10v10y10u10y10v10y10u10y10v10y10";
    size_t stride;
    const uint8_t *plane;
    if (unlikely(!ubase_check(uref_pic_plane_size(uref, v210, &stride,
                        NULL, NULL, NULL)) ||
                !ubase_check(uref_pic_plane_read(uref, v210, 0, 0, -1, -1,
                        &plane)))) {
        upipe_err_va(upipe, "Could not read v210 plane");
        return NULL;
    }
    upipe_bmd_sink_frame *video_frame = new upipe_bmd_sink_frame(uref,
            (void*)plane, w, h, stride, pts);
    if (!video_frame) {
        uref_free(uref);
        return NULL;
    }

    if (upipe_bmd_sink->video_frame)
        upipe_bmd_sink->video_frame->Release();
    upipe_bmd_sink->video_frame = NULL;

    IDeckLinkVideoFrameAncillary *ancillary = NULL;
    HRESULT res = upipe_bmd_sink->deckLinkOutput->CreateAncillaryData(video_frame->GetPixelFormat(), &ancillary);
    if (res != S_OK) {
        upipe_err(upipe, "Could not create ancillary data");
        delete video_frame;
        return NULL;
    }

    if (uatomic_load(&upipe_bmd_sink->cc)) {
        const uint8_t *pic_data = NULL;
        size_t pic_data_size = 0;
        uref_pic_get_cea_708(uref, &pic_data, &pic_data_size);
        int ntsc = upipe_bmd_sink->mode == bmdModeNTSC ||
            upipe_bmd_sink->mode == bmdModeHD1080i5994 ||
            upipe_bmd_sink->mode == bmdModeHD720p5994;

        if (ntsc && pic_data_size > 0) {
            /** XXX: Support crazy 25fps captions? **/
            const uint8_t fps = upipe_bmd_sink->mode == bmdModeNTSC ||
                upipe_bmd_sink->mode == bmdModeHD1080i5994 ? 0x4 : 0x7;
<<<<<<< HEAD
=======
            void *vanc;
            ancillary->GetBufferForVerticalBlankingLine(CC_LINE, &vanc);
            uint16_t buf[VANC_WIDTH*2];
            upipe_sdi_blank_c(buf, VANC_WIDTH);
            /* +1 to write into the Y plane */
            sdi_write_cdp(pic_data, pic_data_size, &buf[1], upipe_bmd_sink->mode == bmdModeNTSC ? 1 : 2,
                    &upipe_bmd_sink->cdp_hdr_sequence_cntr, fps);
            sdi_calc_parity_checksum(&buf[1], 2);
>>>>>>> 35abeb7e

            const uint8_t expected_cc_count = fps == 0x4 ? 20 : 10;
            if (expected_cc_count * 3 == pic_data_size) {
                void *vanc;
                ancillary->GetBufferForVerticalBlankingLine(CC_LINE, &vanc);
                uint16_t buf[VANC_WIDTH*2];
                upipe_sdi_blank_c(buf, VANC_WIDTH);
                /* +1 to write into the Y plane */
                sdi_write_cdp(pic_data, pic_data_size, &buf[1], upipe_bmd_sink->mode == bmdModeNTSC ? 1 : 2,
                        &upipe_bmd_sink->cdp_hdr_sequence_cntr, fps);
                sdi_calc_parity_checksum(&buf[1]);

                if (!sd)
                    sdi_encode_v210((uint32_t*)vanc, buf, w);
            }
            else {
                upipe_warn(upipe, "Unexpected closed caption packet size, dropping.");
            }
        }
    }

    uint64_t vid_pts = 0;
    uref_clock_get_pts_sys(uref, &vid_pts);
    vid_pts += upipe_bmd_sink->pic_subpipe.latency;

    /* interate through input subpipes */
    pthread_mutex_lock(&upipe_bmd_sink->lock);
    struct uchain *uchain = NULL;
    ulist_foreach(&upipe_bmd_sink->inputs, uchain) {
        struct upipe_bmd_sink_sub *upipe_bmd_sink_sub =
            upipe_bmd_sink_sub_from_uchain(uchain);

        if (upipe_bmd_sink_sub->type == BMD_SUBPIPE_TYPE_TTX ||
            upipe_bmd_sink_sub->type == BMD_SUBPIPE_TYPE_SCTE104 ||
            upipe_bmd_sink_sub->type == BMD_SUBPIPE_TYPE_VANC) {

            if (upipe_bmd_sink_sub->type == BMD_SUBPIPE_TYPE_SCTE104)
                scte104 = 1;

            struct upipe_bmd_sink_sub *subpic_sub = upipe_bmd_sink_sub_from_uchain(uchain);
            for (;;) {
                /* buffered uref if any */
                struct uref *subpic = subpic_sub->uref;
                if (subpic)
                    subpic_sub->uref = NULL;
                else { /* thread-safe queue */
                    subpic = uqueue_pop(&subpic_sub->uqueue, struct uref *);
                    if (!subpic)
                        break;
                }

                //printf("uref subpictype %i \n", upipe_bmd_sink_sub->type);

                /* Support only PAL and 1080i50 */
                if (upipe_bmd_sink_sub->type == BMD_SUBPIPE_TYPE_TTX && !ttx) {
                    uref_free(subpic);
                    continue;
                }

                uint64_t subpic_pts = 0;
                uref_clock_get_pts_sys(subpic, &subpic_pts);
                subpic_pts += upipe_bmd_sink->pic_subpipe.latency;

                //printf("\n SUBPIC PTS %" PRIu64" VID PTS %"PRIu64" \n", subpic_pts, vid_pts );

                /* Delete old urefs */
                if (subpic_pts + (UCLOCK_FREQ/25) < vid_pts) {
                    uref_free(subpic);
                    continue;
                }

                /* Buffer if needed */
                if (subpic_pts - (UCLOCK_FREQ/25) > vid_pts) {
                    subpic_sub->uref = subpic;
                    break;
                }

                if (upipe_bmd_sink_sub->type == BMD_SUBPIPE_TYPE_TTX && !uatomic_load(&upipe_bmd_sink->ttx)) {
                    uref_free(subpic);
                    break;
                }

                if (upipe_bmd_sink_sub->type == BMD_SUBPIPE_TYPE_SCTE104)
                    scte104 = 2;

                /* Choose the closest subpic in the past */
                //printf("\n CHOSEN SUBPIC %"PRIu64" VID PTS %"PRIu64" \n", subpic_pts, vid_pts);

                if (upipe_bmd_sink_sub->type == BMD_SUBPIPE_TYPE_VANC) {
                    upipe_bmd_sink_write_smpte2038(ancillary, subpic, w, sd);
                } else {
                    uint8_t *buf = upipe_bmd_sink->block_uref_buf;
                    size_t size = -1;
                    uref_block_size(subpic, &size);
                    if (size > sizeof(upipe_bmd_sink->block_uref_buf))
                        size = sizeof(upipe_bmd_sink->block_uref_buf);

                    if (ubase_check(uref_block_extract(subpic, 0, size, buf))) {
                        if (upipe_bmd_sink_sub->type == BMD_SUBPIPE_TYPE_TTX) {
                            upipe_bmd_sink_extract_ttx(ancillary, buf, size, w, sd,
                                    &upipe_bmd_sink->sp,
                                    &upipe_bmd_sink->op47_sequence_counter[0]);
                        }
                        else if (upipe_bmd_sink_sub->type == BMD_SUBPIPE_TYPE_SCTE104)
                            upipe_bmd_sink_write_scte104(ancillary, buf, size, w, sd);
                    }
                }

                uref_free(subpic);
            }
        }
    }
    pthread_mutex_unlock(&upipe_bmd_sink->lock);

    /* If there is a SCTE-104 subpipe but no uref, generate a null one */
    if (scte104 == 1) {
        uint8_t tmp[16];
        sdi_encode_scte104_null(tmp);
        upipe_bmd_sink_write_scte104(ancillary, tmp, sizeof(tmp), w, sd);
    }

    video_frame->SetAncillaryData(ancillary);

    video_frame->AddRef(); // we're gonna buffer this frame
    upipe_bmd_sink->video_frame = video_frame;

    return video_frame;
}

static void schedule_frame(struct upipe *upipe, struct uref *uref, uint64_t pts)
{
    HRESULT result;
    struct upipe_bmd_sink *upipe_bmd_sink = upipe_bmd_sink_from_sub_mgr(upipe->mgr);

    upipe_bmd_sink_frame *video_frame = get_video_frame(&upipe_bmd_sink->upipe, pts, uref);
    if (!video_frame)
        return;

    result = upipe_bmd_sink->deckLinkOutput->ScheduleVideoFrame(video_frame, pts, upipe_bmd_sink->ticks_per_frame, UCLOCK_FREQ);
    video_frame->Release();

    if( result != S_OK )
        upipe_err_va(upipe, "DROPPED FRAME %x", result);

    /* audio */
    unsigned samples = upipe_bmd_sink_sub_sound_get_samples(&upipe_bmd_sink->upipe, pts);

    uint32_t written;
    result = upipe_bmd_sink->deckLinkOutput->ScheduleAudioSamples(
            upipe_bmd_sink->audio_buf, samples, pts,
            UCLOCK_FREQ, &written);
    if( result != S_OK ) {
        upipe_err_va(upipe, "DROPPED AUDIO: %x", result);
        written = 0;
    }
    if (written != samples)
        upipe_dbg_va(upipe, "written %u/%u", written, samples);

    /* debug */

    uint32_t buffered;
    upipe_bmd_sink->deckLinkOutput->GetBufferedAudioSampleFrameCount(&buffered);

#if 0
    if (buffered == 0) {
        /* TODO: get notified as soon as audio buffers empty */
        upipe_bmd_sink->deckLinkOutput->StopScheduledPlayback(0, NULL, 0);
    }
#endif

    uint32_t vbuffered;
    upipe_bmd_sink->deckLinkOutput->GetBufferedVideoFrameCount(&vbuffered);
    if (0) upipe_dbg_va(upipe, "A %.2f | V %.2f",
            (float)(1000 * buffered) / 48000, (float) 1000 * vbuffered / 25);
}

static void output_cb(struct upipe *upipe, uint64_t pts)
{
    struct upipe_bmd_sink_sub *upipe_bmd_sink_sub =
        upipe_bmd_sink_sub_from_upipe(upipe);
    struct upipe_bmd_sink *upipe_bmd_sink =
        upipe_bmd_sink_from_sub_mgr(upipe->mgr);

    uint64_t now = uclock_now(&upipe_bmd_sink->uclock);
    if (0) upipe_notice_va(upipe, "PTS %.2f - %.2f - %u pics",
            pts_to_time(pts),
            dur_to_time(now - pts),
            uqueue_length(&upipe_bmd_sink_sub->uqueue));

    /* Find a picture */
    struct uref *uref = uqueue_pop(&upipe_bmd_sink_sub->uqueue, struct uref *);

    schedule_frame(upipe, uref, pts);

    /* Restart playback 4s after genlock transition */
    if (upipe_bmd_sink->genlock_transition_time) {
        if (now > upipe_bmd_sink->genlock_transition_time + 4 * UCLOCK_FREQ) {
            upipe_warn(upipe, "restarting playback after genlock synchronization");
            upipe_bmd_sink->genlock_transition_time = 0;
            upipe_bmd_sink->deckLinkOutput->StopScheduledPlayback(0, NULL, 0);
            upipe_bmd_sink->deckLinkOutput->StartScheduledPlayback(pts, UCLOCK_FREQ, 1.0);
        }
    }

    int genlock_status = upipe_bmd_sink->genlock_status;
    upipe_bmd_sink_get_genlock_status(&upipe_bmd_sink->upipe, &upipe_bmd_sink->genlock_status);
    if (genlock_status == UPIPE_BMD_SINK_GENLOCK_UNLOCKED) {
        if (upipe_bmd_sink->genlock_status == UPIPE_BMD_SINK_GENLOCK_LOCKED) {
            upipe_warn(upipe, "genlock synchronized");
            upipe_bmd_sink->genlock_transition_time = uclock_now(&upipe_bmd_sink->uclock);
        }
    }
}

/** @internal @This handles input uref.
 *
 * @param upipe description structure of the pipe
 * @param uref uref structure
 */
static bool upipe_bmd_sink_sub_output(struct upipe *upipe, struct uref *uref)
{
    struct upipe_bmd_sink *upipe_bmd_sink =
        upipe_bmd_sink_from_sub_mgr(upipe->mgr);
    struct upipe_bmd_sink_sub *upipe_bmd_sink_sub =
        upipe_bmd_sink_sub_from_upipe(upipe);

    const char *def;
    if (unlikely(ubase_check(uref_flow_get_def(uref, &def)))) {
        upipe_bmd_sink_sub->latency = 0;

        uref_clock_get_latency(uref, &upipe_bmd_sink_sub->latency);
        upipe_dbg_va(upipe, "latency %" PRIu64, upipe_bmd_sink_sub->latency);

        upipe_bmd_sink_sub->s337 = !ubase_ncmp(def, "sound.s32.s337.");
        upipe_bmd_sink_sub->dolby_e = upipe_bmd_sink_sub->s337 &&
            !ubase_ncmp(def, "sound.s32.s337.dolbye.");

        upipe_bmd_sink_sub_check_upump_mgr(upipe);

        uref_free(uref);
        return true;
    }

    /* output is controlled by the pic subpipe */
    if (upipe_bmd_sink_sub != &upipe_bmd_sink->pic_subpipe)
        return false;

    /* preroll is done, buffer and let the callback do the rest */
    if (!uatomic_load(&upipe_bmd_sink->preroll))
        return false;

    uint64_t pts = upipe_bmd_sink->start_pts;
    if (unlikely(!pts)) {
        /* First PTS is set to the first picture PTS */
        if (unlikely(!ubase_check(uref_clock_get_pts_sys(uref, &pts)))) {
            upipe_err(upipe, "Could not read pts");
            uref_free(uref);
            return true;
        }
        pts += upipe_bmd_sink_sub->latency;
        upipe_bmd_sink->start_pts = pts;

        return false;
    }

    uint64_t now = uclock_now(&upipe_bmd_sink->uclock);

    if (now < upipe_bmd_sink->start_pts) {
        upipe_notice_va(upipe, "%.2f < %.2f, buffering",
            pts_to_time(now), pts_to_time(upipe_bmd_sink->start_pts));
        return false;
    }

    /* next PTS */
    pts += (PREROLL_FRAMES - uatomic_load(&upipe_bmd_sink->preroll)) *
        upipe_bmd_sink->ticks_per_frame;

    /* We're done buffering and now prerolling,
     * push the uref we just got into the fifo and
     * get the first one we buffered */
    if (!uqueue_push(&upipe_bmd_sink_sub->uqueue, uref)) {
        upipe_err_va(upipe, "Buffer is full");
        uref_free(uref);
    }
    uref = uqueue_pop(&upipe_bmd_sink_sub->uqueue, struct uref *);
    if (!uref) {
        upipe_err_va(upipe, "Buffer is empty");
    }

    upipe_notice_va(upipe, "PREROLLING %.2f", pts_to_time(pts));
    schedule_frame(upipe, uref, pts);

    if (uatomic_fetch_sub(&upipe_bmd_sink->preroll, 1) == 1) {
        upipe_notice(upipe, "Starting playback");
        if (upipe_bmd_sink->deckLinkOutput->EndAudioPreroll() != S_OK)
            upipe_err_va(upipe, "End preroll failed");
        upipe_bmd_sink->deckLinkOutput->StartScheduledPlayback(upipe_bmd_sink->start_pts, UCLOCK_FREQ, 1.0);
    }

    return true;
}

/** @internal @This handles output data.
 *
 * @param upipe description structure of the pipe
 * @param uref uref structure
 * @param upump_p reference to upump structure
 */
static void upipe_bmd_sink_sub_input(struct upipe *upipe, struct uref *uref,
                                      struct upump **upump_p)
{
    struct upipe_bmd_sink *upipe_bmd_sink =
        upipe_bmd_sink_from_sub_mgr(upipe->mgr);
    struct upipe_bmd_sink_sub *upipe_bmd_sink_sub =
        upipe_bmd_sink_sub_from_upipe(upipe);

    if (!upipe_bmd_sink->deckLink) {
        upipe_err_va(upipe, "DeckLink card not ready");
        uref_free(uref);
        return;
    }

    if (!upipe_bmd_sink_sub_output(upipe, uref))
        if (!uqueue_push(&upipe_bmd_sink_sub->uqueue, uref)) {
            upipe_err(upipe, "Couldn't queue uref");
            uref_free(uref);
        }
}

uint32_t upipe_bmd_mode_from_flow_def(struct upipe *upipe, struct uref *flow_def)
{
    struct upipe_bmd_sink *upipe_bmd_sink = upipe_bmd_sink_from_upipe(upipe);
    IDeckLinkOutput *deckLinkOutput = upipe_bmd_sink->deckLinkOutput;
    char *displayModeName = NULL;
    uint32_t bmdMode = bmdModeUnknown;

    if (!deckLinkOutput) {
        upipe_err(upipe, "Card not opened yet");
        return bmdModeUnknown;
    }

    uint64_t hsize, vsize;
    struct urational fps;
    if (unlikely(!ubase_check(uref_pic_flow_get_hsize(flow_def, &hsize)) ||
                !ubase_check(uref_pic_flow_get_vsize(flow_def, &vsize)) ||
                !ubase_check(uref_pic_flow_get_fps(flow_def, &fps)))) {
        upipe_err(upipe, "cannot read size and frame rate");
        uref_dump(flow_def, upipe->uprobe);
        return bmdModeUnknown;
    }

    bool interlaced = !ubase_check(uref_pic_get_progressive(flow_def));

    upipe_notice_va(upipe, "%" PRIu64"x%" PRIu64" %" PRId64"/%" PRIu64" interlaced %d",
            hsize, vsize, fps.num, fps.den, interlaced);

    IDeckLinkDisplayModeIterator *displayModeIterator = NULL;
    HRESULT result = deckLinkOutput->GetDisplayModeIterator(&displayModeIterator);
    if (result != S_OK){
        upipe_err(upipe, "decklink card has no display modes");
        return bmdModeUnknown;
    }

    IDeckLinkDisplayMode *mode = NULL;
    while ((result = displayModeIterator->Next(&mode)) == S_OK) {
        BMDFieldDominance field;
        BMDTimeValue timeValue;
        BMDTimeScale timeScale;
        struct urational bmd_fps;

        if (mode->GetWidth() != hsize)
            goto next;

        if (mode->GetHeight() != vsize)
            goto next;

        mode->GetFrameRate(&timeValue, &timeScale);
        bmd_fps.num = timeScale;
        bmd_fps.den = timeValue;

        if (urational_cmp(&fps, &bmd_fps))
            goto next;

        field = mode->GetFieldDominance();
        if (field == bmdUnknownFieldDominance) {
            upipe_err(upipe, "unknown field dominance");
        } else if (field == bmdLowerFieldFirst || field == bmdUpperFieldFirst) {
            if (!interlaced) {
                goto next;
            }
        } else {
            if (interlaced) {
                goto next;
            }
        }
        break;
next:
        mode->Release();
    }

    if (result != S_OK || !mode)
        goto end;

    if (mode->GetName((const char**)&displayModeName) == S_OK) {
        upipe_dbg_va(upipe, "Flow def is mode %s", displayModeName);
        free(displayModeName);
    }
    bmdMode = mode->GetDisplayMode();

end:
    if (mode)
        mode->Release();

    displayModeIterator->Release();

    return bmdMode;
}

/** @internal @This sets the input flow definition.
 *
 * @param upipe description structure of the pipe
 * @param flow_def flow definition packet
 * @return an error code
 */
static int upipe_bmd_sink_sub_set_flow_def(struct upipe *upipe,
                                          struct uref *flow_def)
{
    struct upipe_bmd_sink *upipe_bmd_sink =
        upipe_bmd_sink_from_sub_mgr(upipe->mgr);
    struct upipe_bmd_sink_sub *upipe_bmd_sink_sub =
        upipe_bmd_sink_sub_from_upipe(upipe);

    if (flow_def == NULL)
        return UBASE_ERR_INVALID;

    uint64_t latency;
    if (ubase_check(uref_clock_get_latency(flow_def, &latency))) {
        if (/*upipe_bmd_sink_sub->latency && */latency != upipe_bmd_sink_sub->latency) {
            upipe_dbg_va(upipe, "latency %" PRIu64" -> %" PRIu64,
                    upipe_bmd_sink_sub->latency, latency);
            upipe_bmd_sink_sub->latency = latency;
        }
    }

    const char *def;
    if (!ubase_check(uref_flow_get_def(flow_def, &def)))
        return UBASE_ERR_INVALID;

    if (upipe_bmd_sink_sub == &upipe_bmd_sink->pic_subpipe) {
        uint8_t macropixel;
        if (!ubase_check(uref_pic_flow_get_macropixel(flow_def, &macropixel))) {
            upipe_err(upipe, "macropixel size not set");
            uref_dump(flow_def, upipe->uprobe);
            return UBASE_ERR_EXTERNAL;
        }

        BMDDisplayMode bmdMode = upipe_bmd_mode_from_flow_def(&upipe_bmd_sink->upipe, flow_def);
        if (bmdMode != upipe_bmd_sink->mode) {
            struct uref *flow_def2 = uref_dup(flow_def);
            uref_pic_delete_progressive(flow_def2);
            BMDDisplayMode bmdMode2 = upipe_bmd_mode_from_flow_def(&upipe_bmd_sink->upipe, flow_def2);
            uref_free(flow_def2);
            if (bmdMode2 != upipe_bmd_sink->mode) {
                upipe_err_va(upipe,
                        "Flow def (%4.4s, %4.4s) doesn't correspond to configured mode %4.4s",
                            (char*)&bmdMode, (char*)&bmdMode2, (char*)&upipe_bmd_sink->mode
                        );
                return UBASE_ERR_INVALID;
            }
        }

        if (macropixel != 6 || !ubase_check(
                             uref_pic_flow_check_chroma(flow_def, 1, 1, 16,
                                                        "u10y10v10y10u10y10v10y10u10y10v10y10"))) {
            upipe_err(upipe, "incompatible input flow def");
            uref_dump(flow_def, upipe->uprobe);
            return UBASE_ERR_EXTERNAL;
        }

        struct dolbye_offset {
            BMDDisplayMode mode;
            uint8_t offset;
        };

        static const struct dolbye_offset table[2][2] = {
            /* All others */
            {
                {
                    bmdModeHD1080i50, 33,
                },
                {
                    bmdModeHD1080i5994, 31,
                },
            },

            /* SDI (including Duo) */
            {
                {
                    bmdModeHD1080i50, 54,
                },
                {
                    bmdModeHD1080i5994, 48,
                },
            },

        };

        const struct dolbye_offset *t = &table[0][0];
        if (upipe_bmd_sink->modelName && !strcmp(upipe_bmd_sink->modelName, "DeckLink SDI")) {
            t = &table[1][0];
        }

        const size_t n = sizeof(table) / 2 / sizeof(**table);

        for (size_t i = 0; i < n; i++) {
            const struct dolbye_offset *e = &t[i];
            if (e->mode == bmdMode) {
                upipe_bmd_sink->dolbye_offset = e->offset;
                break;
            }
        }

        upipe_bmd_sink->frame_idx = 0;
    } else if (!ubase_ncmp(def, "sound.")) {
        if (!ubase_check(uref_sound_flow_get_channels(flow_def, &upipe_bmd_sink_sub->channels))) {
            upipe_err(upipe, "Could not read number of channels");
            return UBASE_ERR_INVALID;
        }

        if (upipe_bmd_sink_sub->channels > 2) {
            upipe_err_va(upipe, "Too many audio channels %u", upipe_bmd_sink_sub->channels);
            return UBASE_ERR_INVALID;
        }
    }

    flow_def = uref_dup(flow_def);
    UBASE_ALLOC_RETURN(flow_def)
    upipe_input(upipe, flow_def, NULL);
    return UBASE_ERR_NONE;
}

/** @internal @This processes control commands on an output subpipe of an
 * bmd_sink pipe.
 *
 * @param upipe description structure of the pipe
 * @param command type of command to process
 * @param args arguments of the command
 * @return an error code
 */
static int upipe_bmd_sink_sub_control(struct upipe *upipe,
                                     int command, va_list args)
{
    UBASE_HANDLED_RETURN(
        upipe_bmd_sink_sub_control_super(upipe, command, args));
    switch (command) {
        case UPIPE_ATTACH_UPUMP_MGR: {
            upipe_bmd_sink_sub_set_upump(upipe, NULL);
            UBASE_RETURN(upipe_bmd_sink_sub_attach_upump_mgr(upipe))
            return UBASE_ERR_NONE;
        }
        case UPIPE_REGISTER_REQUEST: {
            struct urequest *request = va_arg(args, struct urequest *);
            return upipe_throw_provide_request(upipe, request);
        }
        case UPIPE_UNREGISTER_REQUEST:
            return UBASE_ERR_NONE;
        case UPIPE_SET_FLOW_DEF: {
            struct uref *flow_def = va_arg(args, struct uref *);
            return upipe_bmd_sink_sub_set_flow_def(upipe, flow_def);
        }

        default:
            return UBASE_ERR_UNHANDLED;
    }
}

static struct upipe *upipe_bmd_sink_sub_alloc(struct upipe_mgr *mgr,
                                                 struct uprobe *uprobe,
                                                 uint32_t signature, va_list args)
{
    struct uref *flow_def = NULL;
    struct upipe *upipe = upipe_bmd_sink_sub_alloc_flow(mgr,
            uprobe, signature, args, &flow_def);
    struct upipe_bmd_sink_sub *upipe_bmd_sink_sub = upipe_bmd_sink_sub_from_upipe(upipe);

    if (unlikely(upipe == NULL || flow_def == NULL))
        goto error;

    const char *def;
    if (!ubase_check(uref_flow_get_def(flow_def, &def)))
        goto error;

    if (!ubase_ncmp(def, "sound.")) {
        uint8_t channel_idx;
        if (!ubase_check(uref_attr_get_small_unsigned(flow_def, &channel_idx,
                UDICT_TYPE_SMALL_UNSIGNED, "channel_idx"))) {
            upipe_err(upipe, "Could not read channel_idx");
            uref_dump(flow_def, uprobe);
            goto error;
        }

        if (channel_idx >= DECKLINK_CHANNELS) {
            upipe_err_va(upipe, "channel_idx %hhu not in range", channel_idx);
            goto error;
        }

        upipe_bmd_sink_sub_init(upipe, mgr, uprobe, false);
        upipe_bmd_sink_sub->type = BMD_SUBPIPE_TYPE_SOUND;
        upipe_bmd_sink_sub->channel_idx = channel_idx;
    }
    else if (!ubase_ncmp(def, "block.dvb_teletext.")) {
        upipe_bmd_sink_sub_init(upipe, mgr, uprobe, false);
        upipe_bmd_sink_sub->type = BMD_SUBPIPE_TYPE_TTX;
    }
    else if (!ubase_ncmp(def, "block.scte104.")) {
        upipe_bmd_sink_sub_init(upipe, mgr, uprobe, false);
        upipe_bmd_sink_sub->type = BMD_SUBPIPE_TYPE_SCTE104;
    }
    else if (!ubase_ncmp(def, "pic.")) {
        upipe_bmd_sink_sub_init(upipe, mgr, uprobe, false);
        upipe_bmd_sink_sub->type = BMD_SUBPIPE_TYPE_VANC;
    }
    else {
        goto error;
    }

    /* different subpipe type */
    uref_dump(flow_def, uprobe);
    uref_free(flow_def);

    return upipe;

error:
    uref_free(flow_def);
    if (upipe) {
        upipe_clean(upipe);
        free(upipe_bmd_sink_sub);
    }
    return NULL;
}

/** @internal @This initializes the output manager for an bmd_sink pipe.
 *
 * @param upipe description structure of the pipe
 */
static void upipe_bmd_sink_init_sub_mgr(struct upipe *upipe)
{
    struct upipe_bmd_sink *upipe_bmd_sink = upipe_bmd_sink_from_upipe(upipe);
    struct upipe_mgr *sub_mgr = &upipe_bmd_sink->sub_mgr;
    sub_mgr->refcount = upipe_bmd_sink_to_urefcount(upipe_bmd_sink);
    sub_mgr->signature = UPIPE_BMD_SINK_INPUT_SIGNATURE;
    sub_mgr->upipe_alloc = upipe_bmd_sink_sub_alloc;
    sub_mgr->upipe_input = upipe_bmd_sink_sub_input;
    sub_mgr->upipe_control = upipe_bmd_sink_sub_control;
    sub_mgr->upipe_mgr_control = NULL;
}

/** @This returns the Blackmagic hardware output time.
 *
 * @param uclock utility structure passed to the module
 * @return current hardware output time in 27 MHz ticks
 */
static uint64_t uclock_bmd_sink_now(struct uclock *uclock)
{
    struct upipe_bmd_sink *upipe_bmd_sink = upipe_bmd_sink_from_uclock(uclock);

    BMDTimeValue hardware_time = UINT64_MAX, time_in_frame, ticks_per_frame;

    if (!upipe_bmd_sink->deckLinkOutput) {
        return UINT64_MAX;
    }


    HRESULT res = upipe_bmd_sink->deckLinkOutput->GetHardwareReferenceClock(
            UCLOCK_FREQ, &hardware_time, &time_in_frame, &ticks_per_frame);
    if (res != S_OK) {
        hardware_time = 0;
    }

    hardware_time += upipe_bmd_sink->offset;

    return (uint64_t)hardware_time;
}

/** @internal @This allocates a bmd_sink pipe.
 *
 * @param mgr common management structure
 * @param uprobe structure used to raise events
 * @param signature signature of the pipe allocator
 * @param args optional arguments
 * @return pointer to upipe or NULL in case of allocation error
 */
static struct upipe *upipe_bmd_sink_alloc(struct upipe_mgr *mgr,
                                      struct uprobe *uprobe,
                                      uint32_t signature, va_list args)
{
    if (signature != UPIPE_BMD_SINK_SIGNATURE)
        return NULL;
    struct uprobe *uprobe_pic = va_arg(args, struct uprobe *);
    struct uprobe *uprobe_subpic = va_arg(args, struct uprobe *);

    struct upipe_bmd_sink *upipe_bmd_sink =
        (struct upipe_bmd_sink *)calloc(1, sizeof(struct upipe_bmd_sink));
    if (unlikely(upipe_bmd_sink == NULL)) {
        uprobe_release(uprobe_pic);
        uprobe_release(uprobe_subpic);
        return NULL;
    }

    struct upipe *upipe = upipe_bmd_sink_to_upipe(upipe_bmd_sink);
    upipe_init(upipe, mgr, uprobe);

    upipe_bmd_sink_init_sub_inputs(upipe);
    upipe_bmd_sink_init_sub_mgr(upipe);
    upipe_bmd_sink_init_urefcount(upipe);

    pthread_mutex_init(&upipe_bmd_sink->lock, NULL);

    /* Initalise subpipes */
    upipe_bmd_sink_sub_init(upipe_bmd_sink_sub_to_upipe(upipe_bmd_sink_to_pic_subpipe(upipe_bmd_sink)),
                            &upipe_bmd_sink->sub_mgr, uprobe_pic, true);

    upipe_bmd_sink->audio_buf = (int32_t*)malloc(audio_buf_size);

    upipe_bmd_sink->uclock.refcount = upipe->refcount;
    upipe_bmd_sink->uclock.uclock_now = uclock_bmd_sink_now;

    upipe_throw_ready(upipe);
    return upipe;
}

static void upipe_bmd_stop(struct upipe *upipe)
{
    struct upipe_bmd_sink *upipe_bmd_sink = upipe_bmd_sink_from_upipe(upipe);
    IDeckLinkOutput *deckLinkOutput = upipe_bmd_sink->deckLinkOutput;

    upipe_bmd_sink->start_pts = 0;

    uatomic_store(&upipe_bmd_sink->preroll, PREROLL_FRAMES);
    upipe_bmd_sink->cb->pts = 0; /* callback is not running anymore */
    __sync_synchronize();

    deckLinkOutput->StopScheduledPlayback(0, NULL, 0);
    deckLinkOutput->DisableAudioOutput();
    /* bump clock upwards before it's made unavailable by DisableVideoOutput */
    upipe_bmd_sink->offset = uclock_now(&upipe_bmd_sink->uclock);
    deckLinkOutput->DisableVideoOutput();

    struct uchain *uchain = NULL;
    ulist_foreach(&upipe_bmd_sink->inputs, uchain) {
        struct upipe_bmd_sink_sub *upipe_bmd_sink_sub =
            upipe_bmd_sink_sub_from_uchain(uchain);
        uqueue_uref_flush(&upipe_bmd_sink_sub->uqueue);
    }

    if (upipe_bmd_sink->displayMode) {
        upipe_bmd_sink->displayMode->Release();
        upipe_bmd_sink->displayMode = NULL;
    }

    if (upipe_bmd_sink->video_frame) {
        upipe_bmd_sink->video_frame->Release();
        upipe_bmd_sink->video_frame = NULL;
    }
}

static int upipe_bmd_open_vid(struct upipe *upipe)
{
    struct upipe_bmd_sink *upipe_bmd_sink = upipe_bmd_sink_from_upipe(upipe);
    IDeckLinkOutput *deckLinkOutput = upipe_bmd_sink->deckLinkOutput;
    IDeckLinkDisplayModeIterator *displayModeIterator = NULL;
    char* displayModeName = NULL;
    IDeckLinkDisplayMode* displayMode = NULL;
    int err = UBASE_ERR_NONE;
    HRESULT result = E_NOINTERFACE;
    bool supports_level_a = false;

    upipe_bmd_stop(upipe);

    result = deckLinkOutput->GetDisplayModeIterator(&displayModeIterator);
    if (result != S_OK){
        upipe_err_va(upipe, "decklink card has no display modes");
        err = UBASE_ERR_EXTERNAL;
        goto end;
    }

    while ((result = displayModeIterator->Next(&displayMode)) == S_OK)
    {
        if (displayMode->GetDisplayMode() == upipe_bmd_sink->mode)
            break;

        displayMode->Release();
    }

    if (result != S_OK || displayMode == NULL)
    {
        uint32_t mode = htonl(upipe_bmd_sink->mode);
        fprintf(stderr, "Unable to get display mode %4.4s\n", (char*)&mode);
        err = UBASE_ERR_EXTERNAL;
        goto end;
    }

    result = displayMode->GetName((const char**)&displayModeName);
    if (result == S_OK)
    {
        upipe_dbg_va(upipe, "Using mode %s", displayModeName);
        free(displayModeName);
    }

    upipe_bmd_sink->displayMode = displayMode;

    BMDTimeValue timeValue;
    BMDTimeScale timeScale;
    displayMode->GetFrameRate(&timeValue, &timeScale);
    upipe_bmd_sink->ticks_per_frame = UCLOCK_FREQ * timeValue / timeScale;

    if (upipe_bmd_sink->deckLinkAttributes->GetFlag(BMDDeckLinkSupportsSMPTELevelAOutput, &supports_level_a) != S_OK)
        supports_level_a = false;

    if (supports_level_a)
    {
        result = upipe_bmd_sink->deckLinkConfiguration->SetFlag(bmdDeckLinkConfigSMPTELevelAOutput, !upipe_bmd_sink->sdi_3g_level);
        if (result != S_OK)
        {
            fprintf(stderr, "Could not set SDI Level\n");
            err = UBASE_ERR_EXTERNAL;
            goto end;
        }
    }

    result = deckLinkOutput->EnableVideoOutput(displayMode->GetDisplayMode(),
                                               bmdVideoOutputVANC);
    if (result != S_OK)
    {
        fprintf(stderr, "Failed to enable video output. Is another application using the card?\n");
        err = UBASE_ERR_EXTERNAL;
        goto end;
    }

    result = deckLinkOutput->EnableAudioOutput(48000, bmdAudioSampleType32bitInteger,
            DECKLINK_CHANNELS, bmdAudioOutputStreamTimestamped);
    if (result != S_OK)
    {
        fprintf(stderr, "Failed to enable audio output. Is another application using the card?\n");
        err = UBASE_ERR_EXTERNAL;
        goto end;
    }

    if (deckLinkOutput->BeginAudioPreroll() != S_OK)
        upipe_err(upipe, "Could not begin audio preroll");

    upipe_bmd_sink->genlock_status = -1;
    upipe_bmd_sink->genlock_transition_time = 0;

    if (upipe_bmd_sink->mode == bmdModePAL) {
        upipe_bmd_sink->sp.scanning         = 625; /* PAL */
        upipe_bmd_sink->sp.sampling_format  = VBI_PIXFMT_YUV420;
        upipe_bmd_sink->sp.sampling_rate    = 13.5e6;
        upipe_bmd_sink->sp.bytes_per_line   = 720;
        upipe_bmd_sink->sp.start[0]     = 6;
        upipe_bmd_sink->sp.count[0]     = 17;
        upipe_bmd_sink->sp.start[1]     = 319;
        upipe_bmd_sink->sp.count[1]     = 17;
        upipe_bmd_sink->sp.interlaced   = FALSE;
        upipe_bmd_sink->sp.synchronous  = FALSE;
        upipe_bmd_sink->sp.offset       = 128;
    } else if (upipe_bmd_sink->mode == bmdModeNTSC) {
        upipe_bmd_sink->sp.scanning         = 525; /* NTSC */
        upipe_bmd_sink->sp.sampling_format  = VBI_PIXFMT_YUV420;
        upipe_bmd_sink->sp.sampling_rate    = 13.5e6;
        upipe_bmd_sink->sp.bytes_per_line   = 720;
        upipe_bmd_sink->sp.interlaced   = FALSE;
        upipe_bmd_sink->sp.synchronous  = TRUE;
    }

end:
    if (displayModeIterator != NULL)
        displayModeIterator->Release();

    return err;
}

/** @internal @This asks to open the given device.
 *
 * @param upipe description structure of the pipe
 * @param uri URI
 * @return an error code
 */
static int upipe_bmd_sink_open_card(struct upipe *upipe)
{
    struct upipe_bmd_sink *upipe_bmd_sink = upipe_bmd_sink_from_upipe(upipe);

    int err = UBASE_ERR_NONE;
    HRESULT result = E_NOINTERFACE;

    assert(!upipe_bmd_sink->deckLink);

    /* decklink interface interator */
    IDeckLinkIterator *deckLinkIterator = CreateDeckLinkIteratorInstance();
    if (!deckLinkIterator) {
        upipe_err_va(upipe, "decklink drivers not found");
        return UBASE_ERR_EXTERNAL;
    }

    /* get decklink interface handler */
    IDeckLink *deckLink = NULL;
    for (int i = 0; i <= upipe_bmd_sink->card_idx; i++) {
        if (deckLink)
            deckLink->Release();
        result = deckLinkIterator->Next(&deckLink);
        if (result != S_OK)
            break;
    }

    if (result != S_OK) {
        upipe_err_va(upipe, "decklink card %d not found", upipe_bmd_sink->card_idx);
        err = UBASE_ERR_EXTERNAL;
        if (deckLink)
            deckLink->Release();
        goto end;
    }

    if (deckLink->GetModelName(&upipe_bmd_sink->modelName) != S_OK) {
        upipe_err(upipe, "Could not read card model name");
    }

    if (deckLink->QueryInterface(IID_IDeckLinkAttributes,
                                 (void**)&upipe_bmd_sink->deckLinkAttributes) != S_OK) {
        upipe_err_va(upipe, "decklink card has no attributes");
        err = UBASE_ERR_EXTERNAL;
        deckLink->Release();
        goto end;
    }

    if (deckLink->QueryInterface(IID_IDeckLinkConfiguration,
                                 (void**)&upipe_bmd_sink->deckLinkConfiguration) != S_OK) {
        upipe_err_va(upipe, "decklink card has no configuration");
        err = UBASE_ERR_EXTERNAL;
        deckLink->Release();
        goto end;
    }

    if (deckLink->QueryInterface(IID_IDeckLinkOutput,
                                 (void**)&upipe_bmd_sink->deckLinkOutput) != S_OK) {
        upipe_err_va(upipe, "decklink card has no output");
        err = UBASE_ERR_EXTERNAL;
        deckLink->Release();
        goto end;
    }

    upipe_bmd_sink->cb = new callback(upipe_bmd_sink);
    if (upipe_bmd_sink->deckLinkOutput->SetScheduledFrameCompletionCallback(
                upipe_bmd_sink->cb) != S_OK)
        upipe_err(upipe, "Could not set callback");

    upipe_bmd_sink->deckLink = deckLink;

end:

    deckLinkIterator->Release();

    return err;
}

/** @internal @This sets the content of a bmd_sink option.
 *
 * @param upipe description structure of the pipe
 * @param option name of the option
 * @param content content of the option, or NULL to delete it
 * @return an error code
 */
static int upipe_bmd_sink_set_option(struct upipe *upipe,
                                   const char *k, const char *v)
{
    struct upipe_bmd_sink *upipe_bmd_sink = upipe_bmd_sink_from_upipe(upipe);
    assert(k != NULL);

    if (!strcmp(k, "card-index"))
        upipe_bmd_sink->card_idx = atoi(v);
    else if (!strcmp(k, "mode")) {
        union {
            BMDDisplayMode mode_id;
            char mode_s[4];
        } u;
        strncpy(u.mode_s, v, sizeof(u.mode_s));
        upipe_bmd_sink->mode = htonl(u.mode_id);
    } else if (!strcmp(k, "cc")) {
        uatomic_store(&upipe_bmd_sink->cc, strcmp(v, "0"));
    } else if (!strcmp(k, "teletext")) {
        uatomic_store(&upipe_bmd_sink->ttx, strcmp(v, "0"));
    } else if (!strcmp(k, "sdi-3g-level")) {
        upipe_bmd_sink->sdi_3g_level = atoi(v);
    } else
        return UBASE_ERR_INVALID;

    return UBASE_ERR_NONE;
}

/** @internal @This returns the bmd_sink genlock status.
 *
 * @param upipe description structure of the pipe
 * @param pointer to integer for genlock status
 * @return an error code
 */
static int _upipe_bmd_sink_get_genlock_status(struct upipe *upipe, int *status)
{
    struct upipe_bmd_sink *upipe_bmd_sink = upipe_bmd_sink_from_upipe(upipe);
    BMDReferenceStatus reference_status;

    if (!upipe_bmd_sink->deckLinkOutput) {
        upipe_err_va(upipe, "No output configured");
        return UBASE_ERR_INVALID;
    }

    HRESULT result = upipe_bmd_sink->deckLinkOutput->GetReferenceStatus(&reference_status);
    if (result != S_OK)
        return UBASE_ERR_EXTERNAL;

    if (reference_status & bmdReferenceNotSupportedByHardware) {
        *status = UPIPE_BMD_SINK_GENLOCK_UNSUPPORTED;
        return UBASE_ERR_NONE;
    }

    if (reference_status & bmdReferenceLocked) {
        *status = UPIPE_BMD_SINK_GENLOCK_LOCKED;
        return UBASE_ERR_NONE;
    }

    *status = UPIPE_BMD_SINK_GENLOCK_UNLOCKED;
    return UBASE_ERR_NONE;
}

/** @internal @This returns the bmd_sink genlock offset.
 *
 * @param upipe description structure of the pipe
 * @param pointer to int64_t for genlock offset
 * @return an error code
 */
static int _upipe_bmd_sink_get_genlock_offset(struct upipe *upipe, int64_t *offset)
{
    struct upipe_bmd_sink *upipe_bmd_sink = upipe_bmd_sink_from_upipe(upipe);
    BMDReferenceStatus reference_status;
    HRESULT result;

    if (!upipe_bmd_sink->deckLinkOutput) {
        upipe_err_va(upipe, "No output configured");
        return UBASE_ERR_INVALID;
    }

    result = upipe_bmd_sink->deckLinkOutput->GetReferenceStatus(&reference_status);
    if (result != S_OK)
        return UBASE_ERR_EXTERNAL;
    if ((reference_status & bmdReferenceNotSupportedByHardware) ||
        !(reference_status & bmdReferenceLocked)) {
        *offset = 0;
        return UBASE_ERR_EXTERNAL;
    }

    result = upipe_bmd_sink->deckLinkConfiguration->GetInt(bmdDeckLinkConfigReferenceInputTimingOffset, offset);
    if (result != S_OK) {
        *offset = 0;
        return UBASE_ERR_EXTERNAL;
    }

    return UBASE_ERR_NONE;
}

/** @internal @This sets the bmd_sink genlock offset.
 *
 * @param upipe description structure of the pipe
 * @param int64_t requested genlock offset
 * @return an error code
 */
static int _upipe_bmd_sink_set_genlock_offset(struct upipe *upipe, int64_t offset)
{
    struct upipe_bmd_sink *upipe_bmd_sink = upipe_bmd_sink_from_upipe(upipe);
    BMDReferenceStatus reference_status;
    HRESULT result;

    if (!upipe_bmd_sink->deckLinkOutput) {
        upipe_err_va(upipe, "No output configured");
        return UBASE_ERR_INVALID;
    }

    result = upipe_bmd_sink->deckLinkOutput->GetReferenceStatus(&reference_status);
    if (result != S_OK)
        return UBASE_ERR_EXTERNAL;

    if ((reference_status & bmdReferenceNotSupportedByHardware)) {
        return UBASE_ERR_EXTERNAL;
    }

    result = upipe_bmd_sink->deckLinkConfiguration->SetInt(bmdDeckLinkConfigReferenceInputTimingOffset, offset);
    if (result != S_OK)
        return UBASE_ERR_EXTERNAL;

    upipe_bmd_sink->deckLinkConfiguration->WriteConfigurationToPreferences();

    return UBASE_ERR_NONE;
}

/** @internal @This processes control commands on an bmd_sink source pipe.
 *
 * @param upipe description structure of the pipe
 * @param command type of command to process
 * @param args arguments of the command
 * @return an error code
 */
static int upipe_bmd_sink_control(struct upipe *upipe, int command, va_list args)
{
    struct upipe_bmd_sink *bmd_sink = upipe_bmd_sink_from_upipe(upipe);

    UBASE_HANDLED_RETURN(upipe_bmd_sink_control_inputs(upipe, command, args));
    switch (command) {
        case UPIPE_SET_URI:
            if (!bmd_sink->deckLink) {
                UBASE_RETURN(upipe_bmd_sink_open_card(upipe));
            }
            return upipe_bmd_open_vid(upipe);

        case UPIPE_BMD_SINK_GET_PIC_SUB: {
            UBASE_SIGNATURE_CHECK(args, UPIPE_BMD_SINK_SIGNATURE)
            struct upipe **upipe_p = va_arg(args, struct upipe **);
            *upipe_p =  upipe_bmd_sink_sub_to_upipe(
                            upipe_bmd_sink_to_pic_subpipe(
                                upipe_bmd_sink_from_upipe(upipe)));
            return UBASE_ERR_NONE;
        }
        case UPIPE_BMD_SINK_GET_UCLOCK: {
            UBASE_SIGNATURE_CHECK(args, UPIPE_BMD_SINK_SIGNATURE)
            struct uclock **pp_uclock = va_arg(args, struct uclock **);
            *pp_uclock = &bmd_sink->uclock;
            return UBASE_ERR_NONE;
        }
        case UPIPE_BMD_SINK_GET_GENLOCK_STATUS: {
            UBASE_SIGNATURE_CHECK(args, UPIPE_BMD_SINK_SIGNATURE)
            int *status = va_arg(args, int *);
            return _upipe_bmd_sink_get_genlock_status(upipe, status);
        }
        case UPIPE_BMD_SINK_GET_GENLOCK_OFFSET: {
            UBASE_SIGNATURE_CHECK(args, UPIPE_BMD_SINK_SIGNATURE)
            int64_t *offset = va_arg(args, int64_t *);
            return _upipe_bmd_sink_get_genlock_offset(upipe, offset);
        }
        case UPIPE_BMD_SINK_SET_GENLOCK_OFFSET: {
            UBASE_SIGNATURE_CHECK(args, UPIPE_BMD_SINK_SIGNATURE)
            int64_t offset = va_arg(args, int64_t);
            return _upipe_bmd_sink_set_genlock_offset(upipe, offset);
        }
        case UPIPE_SET_OPTION: {
            const char *k = va_arg(args, const char *);
            const char *v = va_arg(args, const char *);
            return upipe_bmd_sink_set_option(upipe, k, v);
        }
        default:
            return UBASE_ERR_UNHANDLED;
    }
}

/** @internal @This frees all resources allocated.
 *
 * @param upipe description structure of the pipe
 */
static void upipe_bmd_sink_free(struct upipe *upipe)
{
    struct upipe_bmd_sink *upipe_bmd_sink = upipe_bmd_sink_from_upipe(upipe);

    if (upipe_bmd_sink->deckLink)
        upipe_bmd_stop(upipe);

    upipe_bmd_sink_sub_free(upipe_bmd_sink_sub_to_upipe(&upipe_bmd_sink->pic_subpipe));
    upipe_dbg_va(upipe, "releasing blackmagic sink pipe %p", upipe);

    upipe_throw_dead(upipe);

    free(upipe_bmd_sink->audio_buf);

    if (upipe_bmd_sink->deckLink) {
        free((void*)upipe_bmd_sink->modelName);
        upipe_bmd_sink->deckLinkAttributes->Release();
        upipe_bmd_sink->deckLinkConfiguration->Release();
        upipe_bmd_sink->deckLinkOutput->Release();
        upipe_bmd_sink->deckLink->Release();
    }

    pthread_mutex_destroy(&upipe_bmd_sink->lock);

    if (upipe_bmd_sink->cb)
        upipe_bmd_sink->cb->Release();

    upipe_bmd_sink_clean_sub_inputs(upipe);
    upipe_bmd_sink_clean_urefcount(upipe);
    upipe_clean(upipe);
    free(upipe_bmd_sink);
}

/** upipe_bmd_sink (/dev/bmd_sink) */
static struct upipe_mgr upipe_bmd_sink_mgr = {
    /* .refcount = */ NULL,
    /* .signature = */ UPIPE_BMD_SINK_SIGNATURE,

    /* .upipe_err_str = */ NULL,
    /* .upipe_command_str = */ NULL,
    /* .upipe_event_str = */ NULL,

    /* .upipe_alloc = */ upipe_bmd_sink_alloc,
    /* .upipe_input = */ NULL,
    /* .upipe_control = */ upipe_bmd_sink_control,

    /* .upipe_mgr_control = */ NULL
};

/** @This returns the management structure for bmd_sink pipes
 *
 * @return pointer to manager
 */
struct upipe_mgr *upipe_bmd_sink_mgr_alloc(void)
{
    return &upipe_bmd_sink_mgr;
}<|MERGE_RESOLUTION|>--- conflicted
+++ resolved
@@ -763,17 +763,6 @@
             /** XXX: Support crazy 25fps captions? **/
             const uint8_t fps = upipe_bmd_sink->mode == bmdModeNTSC ||
                 upipe_bmd_sink->mode == bmdModeHD1080i5994 ? 0x4 : 0x7;
-<<<<<<< HEAD
-=======
-            void *vanc;
-            ancillary->GetBufferForVerticalBlankingLine(CC_LINE, &vanc);
-            uint16_t buf[VANC_WIDTH*2];
-            upipe_sdi_blank_c(buf, VANC_WIDTH);
-            /* +1 to write into the Y plane */
-            sdi_write_cdp(pic_data, pic_data_size, &buf[1], upipe_bmd_sink->mode == bmdModeNTSC ? 1 : 2,
-                    &upipe_bmd_sink->cdp_hdr_sequence_cntr, fps);
-            sdi_calc_parity_checksum(&buf[1], 2);
->>>>>>> 35abeb7e
 
             const uint8_t expected_cc_count = fps == 0x4 ? 20 : 10;
             if (expected_cc_count * 3 == pic_data_size) {
@@ -784,7 +773,7 @@
                 /* +1 to write into the Y plane */
                 sdi_write_cdp(pic_data, pic_data_size, &buf[1], upipe_bmd_sink->mode == bmdModeNTSC ? 1 : 2,
                         &upipe_bmd_sink->cdp_hdr_sequence_cntr, fps);
-                sdi_calc_parity_checksum(&buf[1]);
+                sdi_calc_parity_checksum(&buf[1], 2);
 
                 if (!sd)
                     sdi_encode_v210((uint32_t*)vanc, buf, w);
