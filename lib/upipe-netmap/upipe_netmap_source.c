--- conflicted
+++ resolved
@@ -57,16 +57,6 @@
 
 #include <poll.h>
 
-#include <bitstream/ieee/ethernet.h>
-#include <bitstream/ietf/ip.h>
-#include <bitstream/ietf/udp.h>
-#include <bitstream/ietf/rtp.h>
-<<<<<<< HEAD
-=======
-#include <bitstream/smpte/2022_6_hbrmt.h>
-
->>>>>>> 347ae300
-
 /** @hidden */
 static int upipe_netmap_source_check(struct upipe *upipe, struct uref *flow_format);
 
@@ -127,11 +117,7 @@
 
     /** current frame **/
     struct uref *uref;
-<<<<<<< HEAD
-    
-=======
-
->>>>>>> 347ae300
+
     /** frame number */
     uint64_t frame;
 
@@ -146,11 +132,7 @@
 
     /** bytes in scratch buffer */
     uint8_t unpack_scratch_buffer_count;
-<<<<<<< HEAD
-    
-=======
-
->>>>>>> 347ae300
+
     /** public upipe structure */
     struct upipe upipe;
 };
@@ -198,11 +180,7 @@
     upipe_netmap_source_init_uclock(upipe);
     upipe_netmap_source->uri = NULL;
     upipe_netmap_source->d = NULL;
-<<<<<<< HEAD
-    
-=======
-
->>>>>>> 347ae300
+
     upipe_netmap_source->uref     = NULL;
     upipe_netmap_source->dst_buf  = NULL;
     upipe_netmap_source->dst_size = 0;
@@ -232,13 +210,8 @@
     if (__builtin_cpu_supports("avx2"))
         upipe_netmap_source->sdi_to_uyvy = upipe_sdi_to_uyvy_unaligned_avx2;
 #endif
-<<<<<<< HEAD
-#endif  
-    
-=======
 #endif
 
->>>>>>> 347ae300
     upipe_throw_ready(upipe);
     return upipe;
 }
@@ -315,7 +288,7 @@
 }
 
 /** @internal */
-static int upipe_netmap_source_alloc_output_uref(struct upipe *upipe)
+static int upipe_netmap_source_alloc_output_uref(struct upipe *upipe, uint64_t systime)
 {
     struct upipe_netmap_source *upipe_netmap_source = upipe_netmap_source_from_upipe(upipe);
 
@@ -341,15 +314,13 @@
         return UBASE_ERR_ALLOC;
     }
 
+    uref_clock_set_cr_sys(upipe_netmap_source->uref, systime);
+    
     return UBASE_ERR_NONE;
 }
 
-<<<<<<< HEAD
-static inline void handle_hbrmt_packet(struct upipe *upipe, struct upump *upump, 
-=======
 static inline void handle_hbrmt_packet(struct upipe *upipe, struct upump *upump,
->>>>>>> 347ae300
-                                       uint8_t *src, uint16_t src_size)
+                                       uint8_t *src, uint16_t src_size, uint64_t systime)
 {
     struct upipe_netmap_source *upipe_netmap_source = upipe_netmap_source_from_upipe(upipe);
     bool marker = false;
@@ -383,13 +354,8 @@
     if (unlikely(!upipe_netmap_source->uref))
         goto end;
 
-<<<<<<< HEAD
-    src_size -= HBRMT_HEADER_ONLY_SIZE;
-    const uint8_t *payload = &hbrmt[HBRMT_HEADER_ONLY_SIZE];
-=======
     src_size -= HBRMT_HEADER_SIZE;
     const uint8_t *payload = &hbrmt[HBRMT_HEADER_SIZE];
->>>>>>> 347ae300
     if (smpte_hbrmt_get_clock_frequency(hbrmt)) {
         payload += 4;
         src_size -= 4;
@@ -461,15 +427,11 @@
     if (marker) {
         /* reset discontinuity when we see the next marker */
         upipe_netmap_source->discontinuity = false;
-        upipe_netmap_source_alloc_output_uref(upipe);
-    }
-}
-
-<<<<<<< HEAD
-static void upipe_netmap_source_worker(struct upump *upump, uint8_t *pkt)
-=======
+        upipe_netmap_source_alloc_output_uref(upipe, systime);
+    }
+}
+
 static void upipe_netmap_source_worker(struct upump *upump)
->>>>>>> 347ae300
 {
     struct upipe *upipe = upump_get_opaque(upump, struct upipe *);
     struct upipe_netmap_source *upipe_netmap_source = upipe_netmap_source_from_upipe(upipe);
@@ -498,17 +460,9 @@
         const uint8_t *rtp = udp_payload(udp);
         uint16_t payload_len = udp_get_len(udp) - UDP_HEADER_SIZE;
         
-        // XXX: verify packet length
-
-<<<<<<< HEAD
+        if (payload_len == HBRMT_DATA_SIZE)
+            upipe_netmap_source_alloc_output_uref(upipe, systime);
         
-
-=======
-        // XXX: verify packet length
-
-
-
->>>>>>> 347ae300
 next:
         rxring->head = rxring->cur = nm_ring_next(rxring, cur);
     }   
@@ -697,7 +651,8 @@
 
     upipe_throw_dead(upipe);
 
-    // FIXME handle mapped uref
+    if (upipe_netmap_source->uref)
+        uref_block_unmap(upipe_netmap_source->uref, 0);
     uref_free(upipe_netmap_source->uref);
     free(upipe_netmap_source->uri);
     upipe_netmap_source_clean_uclock(upipe);
