/*
 * Copyright (C) 2016 Open Broadcast Systems Ltd
 *
 * Authors: Rafaël Carré
 *
 * Permission is hereby granted, free of charge, to any person obtaining
 * a copy of this software and associated documentation files (the
 * "Software"), to deal in the Software without restriction, including
 * without limitation the rights to use, copy, modify, merge, publish,
 * distribute, sublicense, and/or sell copies of the Software, and to
 * permit persons to whom the Software is furnished to do so, subject
 * to the following conditions:
 *
 * The above copyright notice and this permission notice shall be
 * included in all copies or substantial portions of the Software.
 *
 * THE SOFTWARE IS PROVIDED "AS IS", WITHOUT WARRANTY OF ANY KIND,
 * EXPRESS OR IMPLIED, INCLUDING BUT NOT LIMITED TO THE WARRANTIES OF
 * MERCHANTABILITY, FITNESS FOR A PARTICULAR PURPOSE AND NONINFRINGEMENT.
 * IN NO EVENT SHALL THE AUTHORS OR COPYRIGHT HOLDERS BE LIABLE FOR ANY
 * CLAIM, DAMAGES OR OTHER LIABILITY, WHETHER IN AN ACTION OF CONTRACT,
 * TORT OR OTHERWISE, ARISING FROM, OUT OF OR IN CONNECTION WITH THE
 * SOFTWARE OR THE USE OR OTHER DEALINGS IN THE SOFTWARE.
 */

/** @file
 * @short Upipe subpic schedule module
 */

#include <upipe/ubase.h>
#include <upipe/uprobe.h>
#include <upipe/uref.h>
#include <upipe/uref_clock.h>
#include <upipe/uref_pic_flow.h>
#include <upipe/uclock.h>
#include <upipe/upipe.h>
#include <upipe/udict.h>
#include <upipe/upipe_helper_upipe.h>
#include <upipe/upipe_helper_output.h>
#include <upipe/upipe_helper_urefcount.h>
#include <upipe/upipe_helper_void.h>
#include <upipe/upipe_helper_subpipe.h>
#include <upipe-modules/upipe_subpic_schedule.h>

/** upipe_subpic_schedule structure */
struct upipe_subpic_schedule {
    /** real refcount management structure */
    struct urefcount urefcount_real;
    /** refcount management structure exported to the public structure */
    struct urefcount urefcount;

    /** pipe acting as output */
    struct upipe *output;
    /** flow definition packet */
    struct uref *flow_def;
    /** attributes / parameters from application */
    struct uref *flow_def_params;
    /** output state */
    enum upipe_helper_output_state output_state;
    /** list of output requests */
    struct uchain request_list;

    /** list of subpipes */
    struct uchain subs;

    /** frame duration */
    uint64_t frame_duration;

    /** manager to create output subpipes */
    struct upipe_mgr sub_mgr;

    /** public upipe structure */
    struct upipe upipe;
};

/** upipe_subpic_schedule_sub structure */
struct upipe_subpic_schedule_sub {
    /** refcount management structure */
    struct urefcount urefcount;

    /** pipe acting as output */
    struct upipe *output;
    /** flow definition packet */
    struct uref *flow_def;
    /** attributes / parameters from application */
    struct uref *flow_def_params;
    /** output state */
    enum upipe_helper_output_state output_state;
    /** list of output requests */
    struct uchain request_list;

    /** structure for double-linked lists */
    struct uchain uchain;

    /** buffered urefs */
    struct uchain urefs;

    /** public upipe structure */
    struct upipe upipe;
};

UPIPE_HELPER_UPIPE(upipe_subpic_schedule, upipe, UPIPE_SUBPIC_SCHEDULE_SIGNATURE);
UPIPE_HELPER_OUTPUT(upipe_subpic_schedule, output, flow_def, output_state, request_list)
UPIPE_HELPER_UREFCOUNT(upipe_subpic_schedule, urefcount, upipe_subpic_schedule_no_input)
UPIPE_HELPER_VOID(upipe_subpic_schedule);

UPIPE_HELPER_UPIPE(upipe_subpic_schedule_sub, upipe, UPIPE_SUBPIC_SCHEDULE_SUB_SIGNATURE);
UPIPE_HELPER_OUTPUT(upipe_subpic_schedule_sub, output, flow_def, output_state, request_list)
UPIPE_HELPER_UREFCOUNT(upipe_subpic_schedule_sub, urefcount, upipe_subpic_schedule_sub_free)
UPIPE_HELPER_VOID(upipe_subpic_schedule_sub);

UPIPE_HELPER_SUBPIPE(upipe_subpic_schedule, upipe_subpic_schedule_sub, sub,
                     sub_mgr, subs, uchain)

UBASE_FROM_TO(upipe_subpic_schedule, urefcount, urefcount_real, urefcount_real)

/** @internal @This frees all resources allocated.
 *
 * @param upipe description structure of the pipe
 */
static void upipe_subpic_schedule_sub_free(struct upipe *upipe)
{
    upipe_throw_dead(upipe);
    struct upipe_subpic_schedule_sub *upipe_subpic_schedule_sub = upipe_subpic_schedule_sub_from_upipe(upipe);
    for (;;) {
        struct uchain *uchain = ulist_pop(&upipe_subpic_schedule_sub->urefs);
        if (!uchain)
            break;
        uref_free(uref_from_uchain(uchain));
    }
    upipe_subpic_schedule_sub_clean_urefcount(upipe);
    upipe_subpic_schedule_sub_clean_output(upipe);
    upipe_subpic_schedule_sub_clean_sub(upipe);
    upipe_subpic_schedule_sub_free_void(upipe);
}

/** @internal @This processes control commands.
 *
 * @param upipe description structure of the pipe
 * @param command type of command to process
 * @param args arguments of the command
 * @return an error code
 */
static int upipe_subpic_schedule_sub_control(struct upipe *upipe, int command, va_list args)
{
    struct upipe_subpic_schedule_sub *upipe_subpic_schedule_sub = upipe_subpic_schedule_sub_from_upipe(upipe);

    UBASE_HANDLED_RETURN(
        upipe_subpic_schedule_sub_control_output(upipe, command, args));
    switch (command) {
        case UPIPE_SET_FLOW_DEF: {
            struct uref *uref = va_arg(args, struct uref *);
            upipe_subpic_schedule_sub_store_flow_def(upipe, uref_dup(uref));
            return UBASE_ERR_NONE;
        }

        default:
            return UBASE_ERR_UNHANDLED;
    }
}

/** @internal @This schedules sub pictures
 *
 * @param upipe description structure of the pipe
 * @param uref uref structure
 * @param upump_p reference to pump that generated the buffer
 */
static void upipe_subpic_schedule_sub_input(struct upipe *upipe, struct uref *uref, struct upump **upump_p)
{
    struct upipe_subpic_schedule_sub *upipe_subpic_schedule_sub = upipe_subpic_schedule_sub_from_upipe(upipe);

    uint64_t pts;
    if (!ubase_check(uref_clock_get_pts_prog(uref, &pts))) {
        upipe_err(upipe, "Undated sub picture");
        uref_free(uref);
        return;
    }

    ulist_add(&upipe_subpic_schedule_sub->urefs, &uref->uchain);
}

/** @internal @This allocates a subpic schedule_sub pipe.
 *
 * @param mgr common management structure
 * @param uprobe structure used to raise events
 * @param signature signature of the pipe allocator
 * @param args optional arguments
 * @return pointer to upipe or NULL in case of allocation error
 */
static struct upipe *upipe_subpic_schedule_sub_alloc(struct upipe_mgr *mgr,
                                      struct uprobe *uprobe,
                                      uint32_t signature, va_list args)
{
    struct upipe *upipe = upipe_subpic_schedule_sub_alloc_void(mgr, uprobe, signature, args);
    if (unlikely(upipe == NULL))
        return NULL;

    struct upipe_subpic_schedule_sub *upipe_subpic_schedule_sub = upipe_subpic_schedule_sub_from_upipe(upipe);
    ulist_init(&upipe_subpic_schedule_sub->urefs);

    upipe_subpic_schedule_sub_init_urefcount(upipe);
    upipe_subpic_schedule_sub_init_output(upipe);
    upipe_subpic_schedule_sub_init_sub(upipe);
    upipe_throw_ready(upipe);
    return upipe;
}


/** @internal @This initializes the output manager for an subpic_schedule sub pipe.
 *
 * @param upipe description structure of the pipe
 */
static void upipe_subpic_schedule_init_sub_mgr(struct upipe *upipe)
{
    struct upipe_subpic_schedule *upipe_subpic_schedule =
        upipe_subpic_schedule_from_upipe(upipe);
    struct upipe_mgr *sub_mgr = &upipe_subpic_schedule->sub_mgr;
    sub_mgr->refcount = upipe_subpic_schedule_to_urefcount_real(upipe_subpic_schedule);
    sub_mgr->signature = UPIPE_SUBPIC_SCHEDULE_SUB_SIGNATURE;
    sub_mgr->upipe_alloc = upipe_subpic_schedule_sub_alloc;
    sub_mgr->upipe_input = upipe_subpic_schedule_sub_input;
    sub_mgr->upipe_control = upipe_subpic_schedule_sub_control;
    sub_mgr->upipe_mgr_control = NULL;
}

/** @internal @This frees all resources allocated.
 *
 * @param upipe description structure of the pipe
 */
static void upipe_subpic_schedule_free(struct urefcount *urefcount_real)
{
    struct upipe_subpic_schedule *upipe_subpic_schedule =
        upipe_subpic_schedule_from_urefcount_real(urefcount_real);
    struct upipe *upipe = upipe_subpic_schedule_to_upipe(upipe_subpic_schedule);

    upipe_throw_dead(upipe);
    upipe_subpic_schedule_clean_sub_subs(upipe);
    upipe_subpic_schedule_clean_urefcount(upipe);
    upipe_subpic_schedule_clean_output(upipe);
    upipe_subpic_schedule_free_void(upipe);
}

/** @internal @This allocates a subpic schedule pipe.
 *
 * @param mgr common management structure
 * @param uprobe structure used to raise events
 * @param signature signature of the pipe allocator
 * @param args optional arguments
 * @return pointer to upipe or NULL in case of allocation error
 */
static struct upipe *upipe_subpic_schedule_alloc(struct upipe_mgr *mgr,
                                      struct uprobe *uprobe,
                                      uint32_t signature, va_list args)
{
    struct upipe *upipe = upipe_subpic_schedule_alloc_void(mgr, uprobe, signature, args);
    if (unlikely(upipe == NULL))
        return NULL;

    struct upipe_subpic_schedule *upipe_subpic_schedule = upipe_subpic_schedule_from_upipe(upipe);
    upipe_subpic_schedule_init_sub_subs(upipe);
    upipe_subpic_schedule_init_urefcount(upipe);
    urefcount_init(upipe_subpic_schedule_to_urefcount_real(upipe_subpic_schedule),
            upipe_subpic_schedule_free);
    upipe_subpic_schedule_init_output(upipe);
    upipe_subpic_schedule_init_sub_mgr(upipe);
    upipe_throw_ready(&upipe_subpic_schedule->upipe);
    return &upipe_subpic_schedule->upipe;
}

/** @internal @This selects sub pictures to be output
 */
static void upipe_subpic_schedule_sub_handle_subpic(struct upipe *upipe,
        uint64_t date)
{
    struct upipe_subpic_schedule_sub *upipe_subpic_schedule_sub =
        upipe_subpic_schedule_sub_from_upipe(upipe);

    struct upipe_subpic_schedule *upipe_subpic_schedule = upipe_subpic_schedule_from_sub_mgr(upipe->mgr);


    struct uchain *uchain, *uchain_tmp;
    ulist_delete_foreach(&upipe_subpic_schedule_sub->urefs, uchain, uchain_tmp) {
        struct uref *uref = uref_from_uchain(uchain);

        uint64_t date_uref = 0;
        uref_clock_get_pts_prog(uref, &date_uref);

<<<<<<< HEAD
        if (date_uref > date) /* The uref subpicture is in advance */
=======
        if (date_uref > date) /* The next subpicture is in advance */
>>>>>>> de26c396
            break;

        uint64_t duration;
        if (unlikely(!ubase_check(uref_clock_get_duration(uref, &duration))))
            duration = 0;
        if (duration == 0)
            duration = upipe_subpic_schedule->frame_duration;

        uint64_t pts_end = date_uref + duration;

        if (pts_end < date) {
            ulist_delete(uchain);
            uref_free(uref);
            upipe_verbose_va(upipe, "subpicture elapsed");
            continue;
        }

        if (uref->ubuf)
            upipe_subpic_schedule_sub_output(upipe, uref_dup(uref), NULL);
    }
}

/** @internal @This schedules sub pictures
 */
static void upipe_subpic_schedule_handle_subpics(struct upipe *upipe, uint64_t date)
{
    struct upipe_subpic_schedule *upipe_subpic_schedule = upipe_subpic_schedule_from_upipe(upipe);

    /* interate through input subpipes */
    struct uchain *uchain;
    ulist_foreach(&upipe_subpic_schedule->subs, uchain) {
        struct upipe_subpic_schedule_sub *upipe_subpic_schedule_sub =
            upipe_subpic_schedule_sub_from_uchain(uchain);
        struct upipe *sub = &upipe_subpic_schedule_sub->upipe;

        upipe_subpic_schedule_sub_handle_subpic(sub, date);
    }
}

/** @internal @This schedules sub pictures
 *
 * @param upipe description structure of the pipe
 * @param uref uref structure
 * @param upump_p reference to pump that generated the buffer
 */
static void upipe_subpic_schedule_input(struct upipe *upipe, struct uref *uref, struct upump **upump_p)
{
    struct upipe_subpic_schedule *upipe_subpic_schedule = upipe_subpic_schedule_from_upipe(upipe);
    int type;
    uint64_t date;
    if (!ubase_check(uref_clock_get_pts_prog(uref, &date))) {
        upipe_warn(upipe, "undated uref");
        uref_free(uref);
        return;
    }

    upipe_subpic_schedule_handle_subpics(upipe, date);

    upipe_subpic_schedule_output(upipe, uref, upump_p);
}

/** @internal @This processes control commands.
 *
 * @param upipe description structure of the pipe
 * @param command type of command to process
 * @param args arguments of the command
 * @return an error code
 */
static int upipe_subpic_schedule_control(struct upipe *upipe, int command, va_list args)
{
    struct upipe_subpic_schedule *upipe_subpic_schedule = upipe_subpic_schedule_from_upipe(upipe);

    UBASE_HANDLED_RETURN(
        upipe_subpic_schedule_control_output(upipe, command, args));
    UBASE_HANDLED_RETURN(
        upipe_subpic_schedule_control_subs(upipe, command, args));

    switch (command) {
        case UPIPE_SET_FLOW_DEF: {
            struct uref *uref = va_arg(args, struct uref *);
            struct urational fps;
            if (!ubase_check(uref_pic_flow_get_fps(uref, &fps))) {
                upipe_subpic_schedule->frame_duration = 0;
            } else {
                upipe_subpic_schedule->frame_duration =
                    fps.den * UCLOCK_FREQ / fps.num;
            }
            upipe_subpic_schedule_store_flow_def(upipe, uref_dup(uref));
            return UBASE_ERR_NONE;
        }

        default:
            return UBASE_ERR_UNHANDLED;
    }
}

/** @This is called when there is no external reference to the pipe anymore.
 *
 * @param upipe description structure of the pipe
 */
static void upipe_subpic_schedule_no_input(struct upipe *upipe)
{
    struct upipe_subpic_schedule *upipe_subpic_schedule =
        upipe_subpic_schedule_from_upipe(upipe);
    upipe_subpic_schedule_throw_sub_subs(upipe, UPROBE_SOURCE_END);
    urefcount_release(upipe_subpic_schedule_to_urefcount_real(upipe_subpic_schedule));
}

/** upipe_subpic_schedule */
static struct upipe_mgr upipe_subpic_schedule_mgr = {
    .refcount = NULL,
    .signature = UPIPE_SUBPIC_SCHEDULE_SIGNATURE,

    .upipe_alloc = upipe_subpic_schedule_alloc,
    .upipe_input = upipe_subpic_schedule_input,
    .upipe_control = upipe_subpic_schedule_control,

    .upipe_mgr_control = NULL
};

/** @This returns the management structure for subpic schedule pipes
 *
 * @return pointer to manager
 */
struct upipe_mgr *upipe_subpic_schedule_mgr_alloc(void)
{
    return &upipe_subpic_schedule_mgr;
}<|MERGE_RESOLUTION|>--- conflicted
+++ resolved
@@ -285,11 +285,7 @@
         uint64_t date_uref = 0;
         uref_clock_get_pts_prog(uref, &date_uref);
 
-<<<<<<< HEAD
-        if (date_uref > date) /* The uref subpicture is in advance */
-=======
         if (date_uref > date) /* The next subpicture is in advance */
->>>>>>> de26c396
             break;
 
         uint64_t duration;
