lib_LTLIBRARIES = libupipe_modules.la

libupipe_modules_la_SOURCES = \
	upipe_file_source.c \
	upipe_transfer.c \
	upipe_play.c \
	upipe_trickplay.c \
	upipe_even.c \
	upipe_dup.c \
	upipe_idem.c \
	upipe_null.c \
	upipe_queue.c \
	upipe_queue.h \
	upipe_queue_source.c \
	upipe_queue_sink.c \
	upipe_udp_source.c \
	upipe_udp.c \
	upipe_udp.h \
	upipe_http_source.c \
	http-parser/http_parser.c \
	http-parser/http_parser.h \
	upipe_genaux.c \
	upipe_multicat_sink.c \
	upipe_multicat_probe.c \
	upipe_probe_uref.c \
	upipe_noclock.c \
	upipe_nodemux.c \
	upipe_delay.c \
	upipe_skip.c \
	upipe_aggregate.c \
	upipe_htons.c \
	upipe_chunk_stream.c \
	upipe_setflowdef.c \
	upipe_setattr.c \
	upipe_setrap.c \
	upipe_match_attr.c \
	upipe_blit.c \
	upipe_audio_split.c \
	upipe_videocont.c \
	upipe_audiocont.c \
	upipe_blank_source.c \
	upipe_sine_wave_source.c \
	upipe_worker_linear.c \
	upipe_worker_sink.c \
	upipe_worker_source.c \
<<<<<<< HEAD
	upipe_stream_switcher.c \
	upipe_rtp_h264.c
=======
	upipe_rtp_mpeg4.c
>>>>>>> 8cdea466

if HAVE_WRITEV
libupipe_modules_la_SOURCES += \
	upipe_file_sink.c \
	upipe_udp_sink.c
endif

if HAVE_BITSTREAM
libupipe_modules_la_SOURCES += \
	upipe_rtp_decaps.c \
	upipe_rtp_prepend.c \
	upipe_rtp_source.c
endif

libupipe_modules_la_CPPFLAGS = -I$(top_builddir)/include -I$(top_srcdir)/include
libupipe_modules_la_CFLAGS = -Wall
libupipe_modules_la_LIBADD = -lm $(top_builddir)/lib/upipe/libupipe.la
libupipe_modules_la_LDFLAGS = -no-undefined

pkgconfigdir = $(libdir)/pkgconfig
pkgconfig_DATA = libupipe_modules.pc<|MERGE_RESOLUTION|>--- conflicted
+++ resolved
@@ -43,12 +43,9 @@
 	upipe_worker_linear.c \
 	upipe_worker_sink.c \
 	upipe_worker_source.c \
-<<<<<<< HEAD
 	upipe_stream_switcher.c \
-	upipe_rtp_h264.c
-=======
+	upipe_rtp_h264.c \
 	upipe_rtp_mpeg4.c
->>>>>>> 8cdea466
 
 if HAVE_WRITEV
 libupipe_modules_la_SOURCES += \
