--- conflicted
+++ resolved
@@ -68,11 +68,8 @@
 	upipe_ntsc_prepend.c \
 	upipe_rtp_pcm_unpack.c \
 	upipe_rtp_pcm_pack.c \
-<<<<<<< HEAD
 	upipe_rtp_fec.c \
-=======
 	upipe_dtsdi.c \
->>>>>>> 47bbcf19
 	$(NULL)
 
 if HAVE_WRITEV
