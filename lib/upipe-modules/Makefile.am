--- conflicted
+++ resolved
@@ -71,11 +71,8 @@
 	upipe_video_blank.c \
 	upipe_audio_blank.c \
 	upipe_grid.c \
-<<<<<<< HEAD
 	upipe_block_to_sound.c \
-=======
 	upipe_sync.c \
->>>>>>> e7cd44d3
 	$(NULL)
 
 if HAVE_WRITEV
