--- conflicted
+++ resolved
@@ -414,11 +414,6 @@
         default:
             break;
     }
-<<<<<<< HEAD
-    uref_rtp_set_timestamp(uref, timestamp);
-    uref_rtp_set_seqnum(uref, seqnum);
-=======
->>>>>>> e57660ef
 
     uref_block_resize(uref, offset, -1);
     upipe_rtpd_output(upipe, uref, upump_p);
