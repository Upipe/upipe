/*
 * Copyright (C) 2023 Open Broadcast Systems Ltd
 *
 * Authors: Rafaël Carré
 *
 * Permission is hereby granted, free of charge, to any person obtaining
 * a copy of this software and associated documentation files (the
 * "Software"), to deal in the Software without restriction, including
 * without limitation the rights to use, copy, modify, merge, publish,
 * distribute, sublicense, and/or sell copies of the Software, and to
 * permit persons to whom the Software is furnished to do so, subject
 * to the following conditions:
 *
 * The above copyright notice and this permission notice shall be
 * included in all copies or substantial portions of the Software.
 *
 * THE SOFTWARE IS PROVIDED "AS IS", WITHOUT WARRANTY OF ANY KIND,
 * EXPRESS OR IMPLIED, INCLUDING BUT NOT LIMITED TO THE WARRANTIES OF
 * MERCHANTABILITY, FITNESS FOR A PARTICULAR PURPOSE AND NONINFRINGEMENT.
 * IN NO EVENT SHALL THE AUTHORS OR COPYRIGHT HOLDERS BE LIABLE FOR ANY
 * CLAIM, DAMAGES OR OTHER LIABILITY, WHETHER IN AN ACTION OF CONTRACT,
 * TORT OR OTHERWISE, ARISING FROM, OUT OF OR IN CONNECTION WITH THE
 * SOFTWARE OR THE USE OR OTHER DEALINGS IN THE SOFTWARE.
 */

/** @file
 * @short Upipe module for SRT handshakes
 */

#include "upipe/config.h"
#include "upipe/ubase.h"
#include "upipe/uclock.h"
#include "upipe/uref.h"
#include "upipe/uref_block.h"
#include "upipe/uref_block_flow.h"
#include "upipe/uref_pic.h" // XXX
#include "upipe/uref_clock.h"
#include "upipe/uref_attr.h"
#include "upipe/upipe.h"
#include "upipe/upipe_helper_upipe.h"
#include "upipe/upipe_helper_urefcount.h"
#include "upipe/upipe_helper_void.h"
#include "upipe/upipe_helper_uref_mgr.h"
#include "upipe/upipe_helper_ubuf_mgr.h"
#include "upipe/upipe_helper_output.h"
#include "upipe/upipe_helper_upump_mgr.h"
#include "upipe/upipe_helper_upump.h"
#include "upipe/upipe_helper_uclock.h"

#include "upipe-srt/upipe_srt_handshake.h"

#include <bitstream/haivision/srt.h>

#include <arpa/inet.h>
#include <limits.h>

#include <gcrypt.h>

/** @hidden */
static int upipe_srt_handshake_check(struct upipe *upipe, struct uref *flow_format);

/** @internal @This is the private context of a SRT handshake pipe. */
struct upipe_srt_handshake {
    /** refcount management structure */
    struct urefcount urefcount;

    struct upump_mgr *upump_mgr;
<<<<<<< HEAD
    struct upump *upump_timer;
    struct upump *upump_handshake_timeout;
    struct upump *upump_keepalive_timeout;
    struct upump *upump_kmreq;
=======
    struct upump *upump_timer; /* send handshakes every 250ms until connected */
    struct upump *upump_timeout; /* abort connection if not successful */
    struct upump *upump_keepalive_timeout; /* reset connection if no keep alive in 10s */
    struct upump *upump_kmreq; /* re-send key update if not acknowledged */
>>>>>>> 75d7818d
    struct uclock *uclock;
    struct urequest uclock_request;


    /** uref manager */
    struct uref_mgr *uref_mgr;
    /** uref manager request */
    struct urequest uref_mgr_request;

    /** ubuf manager */
    struct ubuf_mgr *ubuf_mgr;
    /** flow format packet */
    struct uref *flow_format;
    /** ubuf manager request */
    struct urequest ubuf_mgr_request;

    /** pipe acting as output */
    struct upipe *output;
    /** flow definition packet */
    struct uref *flow_def;
    /** output state */
    enum upipe_helper_output_state output_state;
    /** list of output requests */
    struct uchain request_list;

    uint32_t syn_cookie;
    uint32_t socket_id; /* ours */
    uint32_t remote_socket_id; /* theirs */
    uint32_t isn;
    uint32_t mtu;
    uint32_t mfw;


    uint16_t receiver_tsbpd_delay;
    uint16_t sender_tsbpd_delay;
    uint32_t flags;
    uint16_t major;
    uint8_t minor, patch;

    uint8_t salt[16];
    uint8_t sek[2][32];
    uint8_t sek_len;
    bool update_even;

    struct uref *kmreq;

    char *password;

    struct sockaddr_storage addr;
    uint64_t establish_time;

    bool expect_conclusion;

    bool listener;

    uint8_t *stream_id;
    size_t stream_id_len;

    uint64_t last_hs_sent;

    /** public upipe structure */
    struct upipe upipe;
};

UPIPE_HELPER_UPIPE(upipe_srt_handshake, upipe, UPIPE_SRT_HANDSHAKE_SIGNATURE)
UPIPE_HELPER_UREFCOUNT(upipe_srt_handshake, urefcount, upipe_srt_handshake_free);

UPIPE_HELPER_VOID(upipe_srt_handshake)

UPIPE_HELPER_OUTPUT(upipe_srt_handshake, output, flow_def, output_state, request_list)
UPIPE_HELPER_UPUMP_MGR(upipe_srt_handshake, upump_mgr)
UPIPE_HELPER_UPUMP(upipe_srt_handshake, upump_timer, upump_mgr)
UPIPE_HELPER_UPUMP(upipe_srt_handshake, upump_handshake_timeout, upump_mgr)
UPIPE_HELPER_UPUMP(upipe_srt_handshake, upump_keepalive_timeout, upump_mgr)
UPIPE_HELPER_UPUMP(upipe_srt_handshake, upump_kmreq, upump_mgr)
UPIPE_HELPER_UCLOCK(upipe_srt_handshake, uclock, uclock_request, NULL, upipe_throw_provide_request, NULL)

UPIPE_HELPER_UREF_MGR(upipe_srt_handshake, uref_mgr, uref_mgr_request,
                      upipe_srt_handshake_check,
                      upipe_srt_handshake_register_output_request,
                      upipe_srt_handshake_unregister_output_request)
UPIPE_HELPER_UBUF_MGR(upipe_srt_handshake, ubuf_mgr, flow_format, ubuf_mgr_request,
                      upipe_srt_handshake_check,
                      upipe_srt_handshake_register_output_request,
                      upipe_srt_handshake_unregister_output_request)

/** @internal @This is the private context of a SRT handshake output pipe. */
struct upipe_srt_handshake_output {
    /** refcount management structure */
    struct urefcount urefcount;
    /** structure for double-linked lists */
    struct uchain uchain;

    /** uref manager */
    struct uref_mgr *uref_mgr;
    /** uref manager request */
    struct urequest uref_mgr_request;

    /** ubuf manager */
    struct ubuf_mgr *ubuf_mgr;
    /** flow format packet */
    struct uref *flow_format;
    /** ubuf manager request */
    struct urequest ubuf_mgr_request;

    /** pipe acting as output */
    struct upipe *output;
    /** flow definition packet */
    struct uref *flow_def;
    /** output state */
    enum upipe_helper_output_state output_state;
    /** list of output requests */
    struct uchain request_list;

    /** public upipe structure */
    struct upipe upipe;
};

static void upipe_srt_handshake_shutdown(struct upipe *upipe)
{
    struct upipe_srt_handshake *upipe_srt_handshake = upipe_srt_handshake_from_upipe(upipe);

    uint64_t now = uclock_now(upipe_srt_handshake->uclock);
    uint32_t timestamp = (now - upipe_srt_handshake->establish_time) / 27;

    struct uref *uref = uref_block_alloc(upipe_srt_handshake->uref_mgr,
            upipe_srt_handshake->ubuf_mgr, SRT_HEADER_SIZE + 4 /* wtf */);
    if (!uref)
        return;
    uint8_t *out;
    int output_size = -1;
    if (unlikely(!ubase_check(uref_block_write(uref, 0, &output_size, &out)))) {
        uref_free(uref);
        upipe_throw_fatal(upipe, UBASE_ERR_ALLOC);
    }

    srt_set_packet_control(out, true);
    srt_set_packet_timestamp(out, timestamp);
    srt_set_packet_dst_socket_id(out, upipe_srt_handshake->remote_socket_id);
    srt_set_control_packet_type(out, SRT_CONTROL_TYPE_SHUTDOWN);
    srt_set_control_packet_subtype(out, 0);
    srt_set_control_packet_type_specific(out, 0);
    uint8_t *extra = (uint8_t*)srt_get_control_packet_cif(out);
    memset(extra, 0, 4);

    uref_block_unmap(uref, 0);
    upipe_srt_handshake_output(&upipe_srt_handshake->upipe, uref,
            &upipe_srt_handshake->upump_timer);
}


static struct uref *upipe_srt_handshake_alloc_hs(struct upipe *upipe, int ext_size, uint32_t timestamp, uint8_t **cif)
{
    struct upipe_srt_handshake *upipe_srt_handshake = upipe_srt_handshake_from_upipe(upipe);

    int size = SRT_HEADER_SIZE + SRT_HANDSHAKE_CIF_SIZE + ext_size;

    struct uref *uref = uref_block_alloc(upipe_srt_handshake->uref_mgr,
            upipe_srt_handshake->ubuf_mgr, size);
    if (!uref) {
        upipe_throw_fatal(upipe, UBASE_ERR_ALLOC);
        return NULL;
    }

    uint8_t *out;
    int output_size = -1;
    if (unlikely(!ubase_check(uref_block_write(uref, 0, &output_size, &out)))) {
        uref_free(uref);
        upipe_throw_fatal(upipe, UBASE_ERR_ALLOC);
        return NULL;
    }

    memset(out, 0, output_size);

    srt_set_packet_control(out, true);
    srt_set_packet_timestamp(out, timestamp);
    srt_set_packet_dst_socket_id(out, upipe_srt_handshake->remote_socket_id);

    srt_set_control_packet_type(out, SRT_CONTROL_TYPE_HANDSHAKE);
    srt_set_control_packet_subtype(out, 0);
    srt_set_control_packet_type_specific(out, 0);


    uint8_t *out_cif = (uint8_t*)srt_get_control_packet_cif(out);
    *cif = out_cif;

    srt_set_handshake_syn_cookie(out_cif, upipe_srt_handshake->syn_cookie);
    srt_set_handshake_mtu(out_cif, upipe_srt_handshake->mtu);
    srt_set_handshake_mfw(out_cif, upipe_srt_handshake->mfw);
    srt_set_handshake_socket_id(out_cif, upipe_srt_handshake->socket_id);
    srt_set_handshake_isn(out_cif, upipe_srt_handshake->isn);

    srt_set_handshake_ip(out_cif, (const struct sockaddr*)&upipe_srt_handshake->addr);

    srt_set_handshake_version(out_cif, SRT_HANDSHAKE_VERSION);
    srt_set_handshake_encryption(out_cif, SRT_HANDSHAKE_CIPHER_NONE);

    return uref;
}

static void upipe_srt_handshake_kmreq(struct upump *upump)
{
    struct upipe *upipe = upump_get_opaque(upump, struct upipe *);
    struct upipe_srt_handshake *upipe_srt_handshake = upipe_srt_handshake_from_upipe(upipe);

    struct uref *kmreq = upipe_srt_handshake->kmreq;

    uint8_t *out;
    int output_size = -1;
    if (unlikely(!ubase_check(uref_block_write(kmreq, 0, &output_size, &out)))) {
        return;
    }

    uint64_t now = uclock_now(upipe_srt_handshake->uclock);
    uint32_t timestamp = (now - upipe_srt_handshake->establish_time) / 27;

    srt_set_packet_timestamp(out, timestamp);

    uref_block_unmap(kmreq, 0);

    upipe_dbg(upipe, "Sending key update");

    upipe_srt_handshake_output(&upipe_srt_handshake->upipe, uref_dup(kmreq), NULL);
}

static void upipe_srt_handshake_keepalive_timeout(struct upump *upump)
{
    struct upipe *upipe = upump_get_opaque(upump, struct upipe *);
    struct upipe_srt_handshake *upipe_srt_handshake = upipe_srt_handshake_from_upipe(upipe);

    upipe_err(upipe, "No data in 10s");
    upipe_throw_source_end(upipe);

    upipe_srt_handshake->expect_conclusion = false;
}

static void upipe_srt_handshake_timeout(struct upump *upump)
{
    struct upipe *upipe = upump_get_opaque(upump, struct upipe *);
    struct upipe_srt_handshake *upipe_srt_handshake = upipe_srt_handshake_from_upipe(upipe);

    upipe_err(upipe, "Connection timed out");
    upipe_srt_handshake_set_upump_handshake_timeout(upipe, NULL);
    upipe_srt_handshake->expect_conclusion = false;
}

static void upipe_srt_handshake_timer(struct upump *upump)
{
    struct upipe *upipe = upump_get_opaque(upump, struct upipe *);
    struct upipe_srt_handshake *upipe_srt_handshake = upipe_srt_handshake_from_upipe(upipe);

    uint64_t now = uclock_now(upipe_srt_handshake->uclock);

    /* 250 ms between handshakes, just like libsrt */
    if (now - upipe_srt_handshake->last_hs_sent < UCLOCK_FREQ / 4)
        return;

    //send HS
    uint8_t *out_cif;
    struct uref *uref = upipe_srt_handshake_alloc_hs(upipe, 0, 0, &out_cif);
    if (!uref)
        return;

    upipe_srt_handshake->establish_time = now;

    srt_set_handshake_version(out_cif, SRT_HANDSHAKE_VERSION_MIN); // XXX
    srt_set_handshake_extension(out_cif, SRT_HANDSHAKE_EXT_KMREQ); // draft-sharabayko-srt-01#section-4.3.1.1    *  Extension Field: 2
    srt_set_handshake_type(out_cif, SRT_HANDSHAKE_TYPE_INDUCTION);

    uref_block_unmap(uref, 0);

    upipe_srt_handshake_output(&upipe_srt_handshake->upipe, uref,
            &upipe_srt_handshake->upump_timer);
    upipe_srt_handshake->last_hs_sent = now;
}

/** @internal @This allocates a SRT handshake pipe.
 *
 * @param mgr common management structure
 * @param uprobe structure used to raise events
 * @param signature signature of the pipe allocator
 * @param args optional arguments
 * @return pointer to upipe or NULL in case of allocation error
 */
static struct upipe *upipe_srt_handshake_alloc(struct upipe_mgr *mgr,
                                        struct uprobe *uprobe,
                                        uint32_t signature, va_list args)
{
    struct upipe *upipe = upipe_srt_handshake_alloc_void(mgr, uprobe, signature, args);
    struct upipe_srt_handshake *upipe_srt_handshake = upipe_srt_handshake_from_upipe(upipe);

#ifdef UPIPE_HAVE_GCRYPT_H
    if (!gcry_control(GCRYCTL_INITIALIZATION_FINISHED_P)) {
        uprobe_err(uprobe, upipe, "Application did not initialize libgcrypt, see "
        "https://www.gnupg.org/documentation/manuals/gcrypt/Initializing-the-library.html");
        upipe_srt_handshake_free_void(upipe);
        return NULL;
    }

    gcry_randomize(upipe_srt_handshake->sek[0], 32, GCRY_STRONG_RANDOM);
    gcry_randomize(upipe_srt_handshake->sek[1], 32, GCRY_STRONG_RANDOM);
    gcry_randomize(upipe_srt_handshake->salt, 16, GCRY_STRONG_RANDOM);
#endif

    upipe_srt_handshake_init_urefcount(upipe);

    upipe_srt_handshake_init_uref_mgr(upipe);
    upipe_srt_handshake_init_ubuf_mgr(upipe);
    upipe_srt_handshake_init_output(upipe);

    upipe_srt_handshake_init_upump_mgr(upipe);
    upipe_srt_handshake_init_upump_timer(upipe);
    upipe_srt_handshake_init_upump_handshake_timeout(upipe);
    upipe_srt_handshake_init_upump_keepalive_timeout(upipe);
    upipe_srt_handshake_init_upump_kmreq(upipe);
    upipe_srt_handshake_init_uclock(upipe);
    upipe_srt_handshake_require_uclock(upipe);

    upipe_srt_handshake->isn = 0;
    upipe_srt_handshake->remote_socket_id = 0; // will be set with remote first packet
    upipe_srt_handshake->mtu = 1500;
    upipe_srt_handshake->mfw = 8192;
    upipe_srt_handshake->addr.ss_family = 0;

    upipe_srt_handshake->listener = true;
    upipe_srt_handshake->last_hs_sent = 0;

    upipe_srt_handshake->expect_conclusion = false;

    upipe_srt_handshake->stream_id = NULL;
    upipe_srt_handshake->stream_id_len = 0;

    upipe_srt_handshake->receiver_tsbpd_delay = 0;
    upipe_srt_handshake->sender_tsbpd_delay = 0;
    upipe_srt_handshake->flags = 0;
    upipe_srt_handshake->major = 0;
    upipe_srt_handshake->minor = 0;
    upipe_srt_handshake->patch = 0;

    upipe_srt_handshake->sek_len = 0;
    upipe_srt_handshake->update_even = false;
    upipe_srt_handshake->kmreq = NULL;
    upipe_srt_handshake->password = NULL;

    upipe_throw_ready(upipe);
    return upipe;
}


/** @internal @This checks if the pump may be allocated.
 *
 * @param upipe description structure of the pipe
 * @param flow_format amended flow format
 * @return an error code
 */
static int upipe_srt_handshake_check(struct upipe *upipe, struct uref *flow_format)
{
    struct upipe_srt_handshake *upipe_srt_handshake = upipe_srt_handshake_from_upipe(upipe);

    upipe_srt_handshake_check_upump_mgr(upipe);

    if (flow_format != NULL) {
        upipe_srt_handshake_store_flow_def(upipe, flow_format);
    }

    if (upipe_srt_handshake->uref_mgr == NULL) {
        upipe_srt_handshake_require_uref_mgr(upipe);
        return UBASE_ERR_NONE;
    }

    if (upipe_srt_handshake->ubuf_mgr == NULL) {
        struct uref *flow_format =
            uref_block_flow_alloc_def(upipe_srt_handshake->uref_mgr, NULL);
        if (unlikely(flow_format == NULL)) {
            upipe_throw_fatal(upipe, UBASE_ERR_ALLOC);
            return UBASE_ERR_ALLOC;
        }
        upipe_srt_handshake_require_ubuf_mgr(upipe, flow_format);
        return UBASE_ERR_NONE;
    }

    if (upipe_srt_handshake->upump_mgr && !upipe_srt_handshake->upump_keepalive_timeout && !upipe_srt_handshake->upump_timer && !upipe_srt_handshake->listener) {
        upipe_srt_handshake->socket_id = mrand48();
        upipe_srt_handshake->syn_cookie = 0;
        struct upump *upump =
            upump_alloc_timer(upipe_srt_handshake->upump_mgr,
                              upipe_srt_handshake_timer,
                              upipe, upipe->refcount,
                              UCLOCK_FREQ/300, UCLOCK_FREQ/300);
        upump_start(upump);
        upipe_srt_handshake_set_upump_timer(upipe, upump);
    }

    return UBASE_ERR_NONE;
}

/** @internal @This sets the input flow definition.
 *
 * @param upipe description structure of the pipe
 * @param flow_def flow definition packet
 * @return an error code
 */
static int upipe_srt_handshake_set_flow_def(struct upipe *upipe, struct uref *flow_def)
{
    if (flow_def == NULL)
        return UBASE_ERR_INVALID;

    const char *def;
    UBASE_RETURN(uref_flow_get_def(flow_def, &def))

    if (ubase_ncmp(def, "block.")) {
        upipe_err_va(upipe, "Unknown def %s", def);
        return UBASE_ERR_INVALID;
    }

    flow_def = uref_dup(flow_def);
    if (!flow_def)
        return UBASE_ERR_ALLOC;

    upipe_srt_handshake_store_flow_def(upipe, flow_def);
    /* force sending flow definition immediately */
    upipe_srt_handshake_output(upipe, NULL, NULL);

    return UBASE_ERR_NONE;
}

static int upipe_srt_handshake_set_option(struct upipe *upipe, const char *option,
        const char *value)
{
    struct upipe_srt_handshake *upipe_srt_handshake = upipe_srt_handshake_from_upipe(upipe);

    if (!option || !value)
        return UBASE_ERR_INVALID;

    if (!strcmp(option, "listener")) {
        upipe_srt_handshake->listener = strcmp(value, "0");
        return UBASE_ERR_NONE;
    }

    if (!strcmp(option, "stream_id")) {
        free(upipe_srt_handshake->stream_id);
        upipe_srt_handshake->stream_id = NULL;

        size_t stream_id_len = (strlen(value) + 3) & ~3; // round up to 4 bytes
        uint8_t *stream_id = malloc(stream_id_len);
        if (!stream_id) {
            return UBASE_ERR_ALLOC;
        }

        strncpy((char*)stream_id, value, stream_id_len);

        for (size_t i = 0; i < stream_id_len; i += 4) {
            uint8_t tmp = stream_id[i+0];
            stream_id[i+0] = stream_id[i+3];
            stream_id[i+3] = tmp;
            tmp = stream_id[i+2];
            stream_id[i+2] = stream_id[i+1];
            stream_id[i+1] = tmp;
        }

        upipe_srt_handshake->stream_id = stream_id;
        upipe_srt_handshake->stream_id_len = stream_id_len;
        return UBASE_ERR_NONE;
    }

    if (!strcmp(option, "latency")) {
        upipe_srt_handshake->receiver_tsbpd_delay = atoi(value);
        upipe_srt_handshake->sender_tsbpd_delay = atoi(value);
        return UBASE_ERR_NONE;
    }

    upipe_err_va(upipe, "Unknown option %s", option);
    return UBASE_ERR_INVALID;
}

#ifdef UPIPE_HAVE_GCRYPT_H
static struct uref *upipe_srt_handshake_make_kmreq(struct upipe *upipe, uint32_t timestamp);
#endif
static void upipe_srt_handshake_finalize(struct upipe *upipe);

/** @internal @This processes control commands on a SRT handshake pipe.
 *
 * @param upipe description structure of the pipe
 * @param command type of command to process
 * @param args arguments of the command
 * @return an error code
 */
static int _upipe_srt_handshake_control(struct upipe *upipe,
                                 int command, va_list args)
{
    struct upipe_srt_handshake *upipe_srt_handshake = upipe_srt_handshake_from_upipe(upipe);
    UBASE_HANDLED_RETURN(upipe_srt_handshake_control_output(upipe, command, args));

    switch (command) {
        case UPIPE_ATTACH_UPUMP_MGR:
            upipe_srt_handshake_set_upump_timer(upipe, NULL);
            upipe_srt_handshake_set_upump_handshake_timeout(upipe, NULL);
            upipe_srt_handshake_set_upump_keepalive_timeout(upipe, NULL);
            upipe_srt_handshake_set_upump_kmreq(upipe, NULL);
            return upipe_srt_handshake_attach_upump_mgr(upipe);

        case UPIPE_SET_FLOW_DEF: {
            struct uref *flow = va_arg(args, struct uref *);
            return upipe_srt_handshake_set_flow_def(upipe, flow);
        }

        case UPIPE_SET_OPTION: {
            const char *option = va_arg(args, const char *);
            const char *value  = va_arg(args, const char *);
            return upipe_srt_handshake_set_option(upipe, option, value);
        }

        case UPIPE_SRT_HANDSHAKE_SET_PEER: {
            UBASE_SIGNATURE_CHECK(args, UPIPE_SRT_HANDSHAKE_SIGNATURE)
            const struct sockaddr *s = va_arg(args, const struct sockaddr *);
            socklen_t addrlen = va_arg(args, socklen_t);
            if (addrlen > sizeof(upipe_srt_handshake->addr))
                addrlen = sizeof(upipe_srt_handshake->addr);
            memcpy(&upipe_srt_handshake->addr, s, addrlen);
            return UBASE_ERR_NONE;
        }

        case UPIPE_SRT_HANDSHAKE_SET_PASSWORD: {
            UBASE_SIGNATURE_CHECK(args, UPIPE_SRT_HANDSHAKE_SIGNATURE)
            const char *password = va_arg(args, const char*);
            upipe_srt_handshake->sek_len = va_arg(args, int);
            free(upipe_srt_handshake->password);
            if (password) {
                upipe_srt_handshake->password = strdup(password);
                switch (upipe_srt_handshake->sek_len) {
                    case 128/8:
                    case 192/8:
                    case 256/8:
                        break;
                    default:
                        upipe_err_va(upipe, "Invalid key length %d, using 128 bits", 8*upipe_srt_handshake->sek_len);
                        upipe_srt_handshake->sek_len = 128/8;
                }
                if (upipe_srt_handshake->upump_keepalive_timeout) { /* already started */
#ifdef UPIPE_HAVE_GCRYPT_H
                    // KM refresh
                    gcry_randomize(upipe_srt_handshake->sek[!upipe_srt_handshake->update_even], upipe_srt_handshake->sek_len, GCRY_STRONG_RANDOM);
                    upipe_srt_handshake->update_even = !upipe_srt_handshake->update_even;

                    uint64_t now = uclock_now(upipe_srt_handshake->uclock);
                    uint32_t timestamp = (now - upipe_srt_handshake->establish_time) / 27;
                    struct uref *kmreq = upipe_srt_handshake_make_kmreq(upipe, timestamp);
                    if (kmreq) {
                        if (upipe_srt_handshake->kmreq)
                            uref_free(upipe_srt_handshake->kmreq);
                        upipe_srt_handshake->kmreq = kmreq;
                        struct upump *upump =
                            upump_alloc_timer(upipe_srt_handshake->upump_mgr,
                                    upipe_srt_handshake_kmreq,
                                    upipe, upipe->refcount,
                                    0, UCLOCK_FREQ); // every second
                        upump_start(upump);
                        upipe_srt_handshake_set_upump_kmreq(upipe, upump);
                    }
#endif
                }
            } else {
                upipe_srt_handshake->password = NULL;
                upipe_srt_handshake->sek_len = 0;
            }
            return UBASE_ERR_NONE;
        }

        default:
            return UBASE_ERR_UNHANDLED;
    }
}

/** @internal @This processes control commands on a SRT handshake pipe, and
 * checks the status of the pipe afterwards.
 *
 * @param upipe description structure of the pipe
 * @param command type of command to process
 * @param args arguments of the command
 * @return an error code
 */
static int upipe_srt_handshake_control(struct upipe *upipe, int command, va_list args)
{
    UBASE_RETURN(_upipe_srt_handshake_control(upipe, command, args));

    return upipe_srt_handshake_check(upipe, NULL);
}

static const char ctrl_type[][10] =
{
    [SRT_CONTROL_TYPE_HANDSHAKE] = "handshake",
    [SRT_CONTROL_TYPE_KEEPALIVE] = "keepalive",
    [SRT_CONTROL_TYPE_ACK] = "ack",
    [SRT_CONTROL_TYPE_NAK] = "nak",
    [SRT_CONTROL_TYPE_SHUTDOWN] = "shutdown",
    [SRT_CONTROL_TYPE_ACKACK] = "ackack",
    [SRT_CONTROL_TYPE_DROPREQ] = "dropreq",
    [SRT_CONTROL_TYPE_PEERERROR] = "peererror",
};

static const char *get_ctrl_type(uint16_t type)
{
    if (type == SRT_CONTROL_TYPE_USER)
        return "user";
    if (type >= (sizeof(ctrl_type) / sizeof(*ctrl_type)))
        return "?";
    return ctrl_type[type];
}

static const char hs_error[][40] = {
    [SRT_HANDSHAKE_TYPE_REJ_UNKNOWN - SRT_HANDSHAKE_TYPE_REJ_UNKNOWN] = "Unknown reason",
    [SRT_HANDSHAKE_TYPE_REJ_SYSTEM - SRT_HANDSHAKE_TYPE_REJ_UNKNOWN] = "System function error",
    [SRT_HANDSHAKE_TYPE_REJ_PEER - SRT_HANDSHAKE_TYPE_REJ_UNKNOWN] = "Rejected by peer",
    [SRT_HANDSHAKE_TYPE_REJ_RESOURCE - SRT_HANDSHAKE_TYPE_REJ_UNKNOWN] = "Resource allocation problem",
    [SRT_HANDSHAKE_TYPE_REJ_ROGUE - SRT_HANDSHAKE_TYPE_REJ_UNKNOWN] = "incorrect data in handshake",
    [SRT_HANDSHAKE_TYPE_REJ_BACKLOG - SRT_HANDSHAKE_TYPE_REJ_UNKNOWN] = "listener's backlog exceeded",
    [SRT_HANDSHAKE_TYPE_REJ_IPE - SRT_HANDSHAKE_TYPE_REJ_UNKNOWN] = "internal program error",
    [SRT_HANDSHAKE_TYPE_REJ_CLOSE - SRT_HANDSHAKE_TYPE_REJ_UNKNOWN] = "socket is closing",
    [SRT_HANDSHAKE_TYPE_REJ_VERSION - SRT_HANDSHAKE_TYPE_REJ_UNKNOWN] = "peer is older version than agent's min",
    [SRT_HANDSHAKE_TYPE_REJ_RDVCOOKIE - SRT_HANDSHAKE_TYPE_REJ_UNKNOWN] = "rendezvous cookie collision",
    [SRT_HANDSHAKE_TYPE_REJ_BADSECRET - SRT_HANDSHAKE_TYPE_REJ_UNKNOWN] = "wrong password",
    [SRT_HANDSHAKE_TYPE_REJ_UNSECURE - SRT_HANDSHAKE_TYPE_REJ_UNKNOWN] = "password required or unexpected",
    [SRT_HANDSHAKE_TYPE_REJ_MESSAGEAPI - SRT_HANDSHAKE_TYPE_REJ_UNKNOWN] = "Stream flag collision",
    [SRT_HANDSHAKE_TYPE_REJ_CONGESTION - SRT_HANDSHAKE_TYPE_REJ_UNKNOWN] = "incompatible congestion-controller type",
    [SRT_HANDSHAKE_TYPE_REJ_FILTER - SRT_HANDSHAKE_TYPE_REJ_UNKNOWN] = "incompatible packet filter",
    [SRT_HANDSHAKE_TYPE_REJ_GROUP - SRT_HANDSHAKE_TYPE_REJ_UNKNOWN] = "incompatible group",
};

static const char *get_hs_error(uint32_t hs_type)
{
    if (hs_type < SRT_HANDSHAKE_TYPE_REJ_UNKNOWN)
        hs_type = SRT_HANDSHAKE_TYPE_REJ_UNKNOWN;

    hs_type -= SRT_HANDSHAKE_TYPE_REJ_UNKNOWN;
    if (hs_type >= (sizeof(hs_error) / sizeof(*hs_error)))
        hs_type = 0;

    return hs_error[hs_type];
}

static void upipe_srt_handshake_finalize(struct upipe *upipe)
{
    struct upipe_srt_handshake *upipe_srt_handshake = upipe_srt_handshake_from_upipe(upipe);
    upipe_srt_handshake->expect_conclusion = false;
    upipe_srt_handshake_set_upump_handshake_timeout(upipe, NULL);

    struct upump *upump =
        upump_alloc_timer(upipe_srt_handshake->upump_mgr,
                upipe_srt_handshake_keepalive_timeout,
                upipe, upipe->refcount,
                10*UCLOCK_FREQ, 0);
    upump_start(upump);
    upipe_srt_handshake_set_upump_keepalive_timeout(upipe, upump);

    struct uref *flow_def;
    if (ubase_check(upipe_srt_handshake_get_flow_def(upipe, &flow_def))) {
        flow_def = uref_dup(flow_def);
        if (flow_def) {
            uref_flow_set_id(flow_def, upipe_srt_handshake->remote_socket_id);
            struct udict_opaque opaque;
            opaque.v = upipe_srt_handshake->salt;
            opaque.size = 16;
            if (!ubase_check(uref_attr_set_opaque(flow_def, opaque, UDICT_TYPE_OPAQUE, "enc.salt")))
                upipe_err(upipe, "damn");

            opaque.v = upipe_srt_handshake->sek[0];
            opaque.size = upipe_srt_handshake->sek_len;
            if (!ubase_check(uref_attr_set_opaque(flow_def, opaque, UDICT_TYPE_OPAQUE, "enc.even_key")))
                upipe_err(upipe, "damn");

            opaque.v = upipe_srt_handshake->sek[1];
            opaque.size = upipe_srt_handshake->sek_len;
            if (!ubase_check(uref_attr_set_opaque(flow_def, opaque, UDICT_TYPE_OPAQUE, "enc.odd_key")))
                upipe_err(upipe, "damn");

            uref_pic_set_number(flow_def, upipe_srt_handshake->isn);
            upipe_srt_handshake_store_flow_def(upipe, flow_def);
            /* force sending flow definition immediately */
            upipe_srt_handshake_output(upipe, NULL, NULL);
        }
    }
}

static void upipe_srt_handshake_parse_hsreq(struct upipe *upipe, const uint8_t *ext)
{
    struct upipe_srt_handshake *upipe_srt_handshake = upipe_srt_handshake_from_upipe(upipe);

    srt_get_handshake_extension_srt_version(ext, &upipe_srt_handshake->major, &upipe_srt_handshake->minor, &upipe_srt_handshake->patch);
    upipe_dbg_va(upipe, "SRT lib version %u.%u.%u", upipe_srt_handshake->major, upipe_srt_handshake->minor, upipe_srt_handshake->patch);

    uint32_t flags = srt_get_handshake_extension_srt_flags(ext);
    upipe_dbg_va(upipe, "%s%s%s%s%s%s%s%s",
        (flags & SRT_HANDSHAKE_EXT_FLAG_TSBPDSND) ? "TSBPDSND " : "",
        (flags & SRT_HANDSHAKE_EXT_FLAG_TSBPDRCV) ? "TSBPDRCV " : "",
        (flags & SRT_HANDSHAKE_EXT_FLAG_CRYPT) ? "CRYPT " : "",
        (flags & SRT_HANDSHAKE_EXT_FLAG_TLPKTDROP) ? "TLPKTDROP " : "",
        (flags & SRT_HANDSHAKE_EXT_FLAG_PERIODICNAK) ? "PERIODICNAK " : "",
        (flags & SRT_HANDSHAKE_EXT_FLAG_REXMITFLG) ? "REXMITFLG " : "",
        (flags & SRT_HANDSHAKE_EXT_FLAG_STREAM) ? "STREAM " : "",
        (flags & SRT_HANDSHAKE_EXT_FLAG_PACKET_FILTER) ? "PACKET_FILTER " : "");
    upipe_srt_handshake->flags = flags;

    upipe_srt_handshake->receiver_tsbpd_delay = srt_get_handshake_extension_receiver_tsbpd_delay(ext);
    upipe_srt_handshake->sender_tsbpd_delay = srt_get_handshake_extension_sender_tsbpd_delay(ext);
    upipe_dbg_va(upipe, "tsbpd delays: receiver %u, sender %u",
            upipe_srt_handshake->receiver_tsbpd_delay, upipe_srt_handshake->sender_tsbpd_delay);
}

static bool upipe_srt_handshake_parse_kmreq(struct upipe *upipe, const uint8_t *ext, uint8_t *kk, const uint8_t **wrap, uint8_t *wrap_len)
{
    struct upipe_srt_handshake *upipe_srt_handshake = upipe_srt_handshake_from_upipe(upipe);
    if (!upipe_srt_handshake->password) {
        upipe_err(upipe, "Password not set");
        return false;
    }

#ifdef UPIPE_HAVE_GCRYPT_H

    *kk = srt_km_get_kk(ext);
    uint8_t cipher = srt_km_get_cipher(ext);
    if (cipher != SRT_KMREQ_CIPHER_AES) {
        upipe_err_va(upipe, "Unsupported cipher %u", cipher);
        return false;
    }

    uint8_t klen = 4 * srt_km_get_klen(ext);
    if (upipe_srt_handshake->sek_len != klen)
        upipe_warn_va(upipe, "Requested key length %u, got %u. Proceeding.",
                8*upipe_srt_handshake->sek_len, 8*klen);

    memcpy(upipe_srt_handshake->salt, srt_km_get_salt(ext), 16);

    *wrap = srt_km_get_wrap((uint8_t*)ext);

    uint8_t kek[32];

    gpg_error_t err = gcry_kdf_derive(upipe_srt_handshake->password,
            strlen(upipe_srt_handshake->password), GCRY_KDF_PBKDF2, GCRY_MD_SHA1,
            &upipe_srt_handshake->salt[8], 8, 2048, klen, kek);
    if (err) {
        upipe_err_va(upipe, "pbkdf2 failed (%s)", gcry_strerror(err));
        return false;
    }

    *wrap_len = ((*kk == 3) ? 2 : 1) * klen + 8;

    uint8_t osek[64]; /* 2x 256 bits keys */

    gcry_cipher_hd_t aes;
    err = gcry_cipher_open(&aes, GCRY_CIPHER_AES, GCRY_CIPHER_MODE_AESWRAP, 0);
    if (err) {
        upipe_err_va(upipe, "Cipher open failed (0x%x)", err);
        return false;
    }

    err = gcry_cipher_setkey(aes, kek, klen);
    if (err) {
        upipe_err_va(upipe, "Couldn't use key encrypting key (%s)", gcry_strerror(err));
        goto key_error;
    }

    err = gcry_cipher_decrypt(aes, osek, ((*kk == 3) ? 2 : 1) * klen, *wrap, *wrap_len);
    if (err) {
        upipe_err_va(upipe, "Couldn't decrypt session key (%s)", gcry_strerror(err));
        goto key_error;
    }

    gcry_cipher_close(aes);

    upipe_srt_handshake->sek_len = klen;

    if (*kk == 3) {
        memcpy(upipe_srt_handshake->sek[0], osek, klen);
        memcpy(upipe_srt_handshake->sek[1], &osek[klen], klen);
    } else {
        memcpy(upipe_srt_handshake->sek[(*kk & (1<<0)) ? 0 : 1], osek, klen);
    }

    return true;

key_error:
    gcry_cipher_close(aes);
    upipe_srt_handshake->sek_len = 0;
    upipe_err(upipe, "Couldn't recover encryption key");

    return false;
#else
    upipe_err(upipe, "Encryption not built in");
    return false;
#endif
}

#ifdef UPIPE_HAVE_GCRYPT_H
static struct uref *upipe_srt_handshake_make_kmreq(struct upipe *upipe, uint32_t timestamp)
{
    struct upipe_srt_handshake *upipe_srt_handshake = upipe_srt_handshake_from_upipe(upipe);
    const uint8_t klen = upipe_srt_handshake->sek_len;
    const uint8_t kk = 3;
    size_t wrap_len = ((kk == 3) ? 2 : 1) * klen + 8;
    struct uref *next = uref_block_alloc(upipe_srt_handshake->uref_mgr,
            upipe_srt_handshake->ubuf_mgr, SRT_HEADER_SIZE + SRT_KMREQ_COMMON_SIZE + wrap_len);
    if (!next) {
        upipe_throw_fatal(upipe, UBASE_ERR_ALLOC);
        return NULL;
    }

    uint8_t *out;
    int output_size = -1;
    if (unlikely(!ubase_check(uref_block_write(next, 0, &output_size, &out)))) {
        goto error;
    }

    srt_set_packet_control(out, true);
    srt_set_packet_timestamp(out, timestamp);
    srt_set_packet_dst_socket_id(out, upipe_srt_handshake->remote_socket_id);

    srt_set_control_packet_type(out, SRT_CONTROL_TYPE_USER);
    srt_set_control_packet_subtype(out, SRT_HANDSHAKE_EXT_TYPE_KMREQ);
    srt_set_control_packet_type_specific(out, 0);

    uint8_t *out_ext = &out[SRT_HEADER_SIZE];

    memset(out_ext, 0, SRT_KMREQ_COMMON_SIZE);
    // XXX: move to bitstream?

    out_ext[0] = 0x12;  // S V PT
    out_ext[1] = 0x20; out_ext[2] = 0x29; // Sign
    srt_km_set_kk(out_ext, kk);
    srt_km_set_cipher(out_ext, SRT_KMREQ_CIPHER_AES);
    out_ext[10] = 2; // SE
    out_ext[14] = 4; // slen;

    uint8_t wrap[8+256/8] = {0};

    srt_km_set_klen(out_ext, upipe_srt_handshake->sek_len / 4);
    memcpy(&out_ext[SRT_KMREQ_COMMON_SIZE-16], upipe_srt_handshake->salt, 16);

    uint8_t kek[32];
    gpg_error_t err = gcry_kdf_derive(upipe_srt_handshake->password,
            strlen(upipe_srt_handshake->password), GCRY_KDF_PBKDF2, GCRY_MD_SHA1,
            &upipe_srt_handshake->salt[8], 8, 2048, klen, kek);
    if (err) {
        upipe_err_va(upipe, "pbkdf2 failed (%s)", gcry_strerror(err));
        goto error;
    }

    gcry_cipher_hd_t aes;
    err = gcry_cipher_open(&aes, GCRY_CIPHER_AES, GCRY_CIPHER_MODE_AESWRAP, 0);
    if (err) {
        upipe_err_va(upipe, "Cipher open failed (0x%x)", err);
        goto error;
    }

    err = gcry_cipher_setkey(aes, kek, klen);
    if (err) {
        upipe_err_va(upipe, "Couldn't use key encrypting key (0x%x)", err);
        goto aes_error;
    }

    uint8_t clear_wrap[2*256/8];
    memcpy(&clear_wrap[0],upipe_srt_handshake->sek[0], klen);
    memcpy(&clear_wrap[klen],upipe_srt_handshake->sek[1], klen);
    err = gcry_cipher_encrypt(aes, wrap, wrap_len, clear_wrap, wrap_len - 8);
    if (err) {
        upipe_err_va(upipe, "Couldn't encrypt session key (0x%x)", err);
        goto aes_error;
    }

    gcry_cipher_close(aes);

    memcpy(&out_ext[SRT_KMREQ_COMMON_SIZE], wrap, wrap_len);

    uref_block_unmap(next, 0);

    return next;

aes_error:
    gcry_cipher_close(aes);
error:
    uref_free(next);
    return NULL;
}
#endif

static struct uref *upipe_srt_handshake_handle_hs(struct upipe *upipe, const uint8_t *buf, int size, uint64_t now)
{
    struct upipe_srt_handshake *upipe_srt_handshake = upipe_srt_handshake_from_upipe(upipe);
    uint32_t timestamp = (now - upipe_srt_handshake->establish_time) / 27;

    uint8_t *out_cif;
    const uint8_t *cif = srt_get_control_packet_cif(buf);
    if (!srt_check_handshake(cif, size - SRT_HEADER_SIZE)) {
        upipe_err(upipe, "Malformed handshake");
        return NULL;
    }

    uint32_t version = srt_get_handshake_version(cif);
    uint16_t encryption = srt_get_handshake_encryption(cif);
    uint16_t extension = srt_get_handshake_extension(cif);
    uint32_t hs_type = srt_get_handshake_type(cif);
    uint32_t syn_cookie = srt_get_handshake_syn_cookie(cif);
    uint32_t dst_socket_id = srt_get_packet_dst_socket_id(buf);

    if (!upipe_srt_handshake->listener) {
        if (hs_type >= SRT_HANDSHAKE_TYPE_REJ_UNKNOWN && hs_type <= SRT_HANDSHAKE_TYPE_REJ_GROUP) {
            upipe_err_va(upipe, "Remote rejected handshake (%s)", get_hs_error(hs_type));
            upipe_srt_handshake->expect_conclusion = false;
            return NULL;
        }

        if (upipe_srt_handshake->expect_conclusion) {
            if (hs_type != SRT_HANDSHAKE_TYPE_CONCLUSION) {
                upipe_err_va(upipe, "Expected conclusion, ignore hs type 0x%x", hs_type);
                return NULL;
            }

            upipe_srt_handshake_set_upump_timer(upipe, NULL);
            upipe_srt_handshake->remote_socket_id = srt_get_handshake_socket_id(cif);

            /* At least HSREQ is expected */
            size -= SRT_HEADER_SIZE + SRT_HANDSHAKE_CIF_SIZE;
            if (size < SRT_HANDSHAKE_CIF_EXTENSION_MIN_SIZE + SRT_HANDSHAKE_HSREQ_SIZE) {
                upipe_err_va(upipe, "Malformed conclusion handshake (size %u)", size);
                upipe_srt_handshake->expect_conclusion = false;
                return NULL;
            }

            uint8_t *ext = srt_get_handshake_extension_buf((uint8_t*)cif);

            while (size >= SRT_HANDSHAKE_CIF_EXTENSION_MIN_SIZE) {
                uint16_t ext_type = srt_get_handshake_extension_type(ext);
                uint16_t ext_len = 4 * srt_get_handshake_extension_len(ext);

                size -= SRT_HANDSHAKE_CIF_EXTENSION_MIN_SIZE;
                ext += SRT_HANDSHAKE_CIF_EXTENSION_MIN_SIZE;

                if (ext_len > size) {
                    upipe_err_va(upipe, "Malformed extension: %u > %u", ext_len, size);
                    break;
                }

                if (ext_type == SRT_HANDSHAKE_EXT_TYPE_HSRSP) {
                    if (ext_len >= SRT_HANDSHAKE_HSREQ_SIZE)
                        upipe_srt_handshake_parse_hsreq(upipe, ext);
                    else
                        upipe_err_va(upipe, "Malformed HSRSP: %u < %u\n", ext_len,
                                SRT_HANDSHAKE_HSREQ_SIZE);
                }

                ext += ext_len;
                size -= ext_len;
            }

            upipe_srt_handshake_finalize(upipe);
            return NULL;
        }

        /* */

        if (upipe_srt_handshake->upump_keepalive_timeout) {
            upipe_dbg(upipe, "Ignore handshake, already connected");
            return NULL;
        }

        if (hs_type != SRT_HANDSHAKE_TYPE_INDUCTION) {
            upipe_err_va(upipe, "Expected induction, ignore hs type 0x%x", hs_type);
            return NULL;
        }

        if (version != SRT_HANDSHAKE_VERSION || dst_socket_id != upipe_srt_handshake->socket_id) {
            upipe_err_va(upipe, "Malformed handshake (%08x != %08x)",
                    dst_socket_id, upipe_srt_handshake->socket_id);
            return NULL;
        }

        if (!upipe_srt_handshake->upump_handshake_timeout) {
            /* connection has to succeed within 3 seconds */
            struct upump *upump =
                upump_alloc_timer(upipe_srt_handshake->upump_mgr,
                        upipe_srt_handshake_timeout,
                        upipe, upipe->refcount,
                        3 * UCLOCK_FREQ, 0);
            upump_start(upump);
            upipe_srt_handshake_set_upump_handshake_timeout(upipe, upump);
        }

        upipe_srt_handshake->mtu = srt_get_handshake_mtu(cif);
        upipe_srt_handshake->mfw = srt_get_handshake_mfw(cif);
        upipe_srt_handshake->isn = srt_get_handshake_isn(cif);

        upipe_dbg_va(upipe, "mtu %u mfw %u isn %u", upipe_srt_handshake->mtu, upipe_srt_handshake->mfw, upipe_srt_handshake->isn);
        upipe_verbose_va(upipe, "cookie %08x", syn_cookie);

        upipe_srt_handshake->syn_cookie = syn_cookie;
        const size_t ext_size = SRT_HANDSHAKE_HSREQ_SIZE;
        size_t size = ext_size + SRT_HANDSHAKE_CIF_EXTENSION_MIN_SIZE;
        uint16_t extension = SRT_HANDSHAKE_EXT_HSREQ;

#ifdef UPIPE_HAVE_GCRYPT_H
        const uint8_t klen = upipe_srt_handshake->sek_len;
        // XXX: move to bitstream?
        const uint8_t kk = 3;
        size_t wrap_len = ((kk == 3) ? 2 : 1) * klen + 8;
        if (upipe_srt_handshake->password) {
            size += SRT_HANDSHAKE_CIF_EXTENSION_MIN_SIZE + SRT_KMREQ_COMMON_SIZE + wrap_len;
            extension |= SRT_HANDSHAKE_EXT_KMREQ;
        }
#endif
        if (upipe_srt_handshake->stream_id) {
            size += SRT_HANDSHAKE_CIF_EXTENSION_MIN_SIZE + upipe_srt_handshake->stream_id_len;
            extension |= SRT_HANDSHAKE_EXT_CONFIG;
        }

        struct uref *uref = upipe_srt_handshake_alloc_hs(upipe, size, timestamp, &out_cif);
        if (!uref)
            return NULL;

        uint8_t *out_ext = srt_get_handshake_extension_buf(out_cif);

        srt_set_handshake_extension(out_cif, extension);
        srt_set_handshake_type(out_cif, SRT_HANDSHAKE_TYPE_CONCLUSION);
        srt_set_handshake_extension_type(out_ext, SRT_HANDSHAKE_EXT_TYPE_HSREQ);
        srt_set_handshake_extension_len(out_ext, ext_size / 4);
        size -= SRT_HANDSHAKE_CIF_EXTENSION_MIN_SIZE;
        out_ext += SRT_HANDSHAKE_CIF_EXTENSION_MIN_SIZE;

        srt_set_handshake_extension_srt_version(out_ext, 2, 2, 2); // made up version
        uint32_t flags = SRT_HANDSHAKE_EXT_FLAG_CRYPT | SRT_HANDSHAKE_EXT_FLAG_PERIODICNAK
            | SRT_HANDSHAKE_EXT_FLAG_REXMITFLG | SRT_HANDSHAKE_EXT_FLAG_TSBPDSND | SRT_HANDSHAKE_EXT_FLAG_TSBPDRCV | SRT_HANDSHAKE_EXT_FLAG_TLPKTDROP;
        srt_set_handshake_extension_srt_flags(out_ext, flags);

        srt_set_handshake_extension_receiver_tsbpd_delay(out_ext, upipe_srt_handshake->receiver_tsbpd_delay);
        srt_set_handshake_extension_sender_tsbpd_delay(out_ext, upipe_srt_handshake->sender_tsbpd_delay);
        size -= ext_size;
        out_ext += ext_size;

        if (upipe_srt_handshake->stream_id) {
            srt_set_handshake_extension_type(out_ext, SRT_HANDSHAKE_EXT_TYPE_SID);
            srt_set_handshake_extension_len(out_ext, upipe_srt_handshake->stream_id_len / 4);
            size -= SRT_HANDSHAKE_CIF_EXTENSION_MIN_SIZE;
            out_ext += SRT_HANDSHAKE_CIF_EXTENSION_MIN_SIZE;
            memcpy(out_ext, upipe_srt_handshake->stream_id, upipe_srt_handshake->stream_id_len);
            size -= upipe_srt_handshake->stream_id_len;
            out_ext += upipe_srt_handshake->stream_id_len;
        }

#ifdef UPIPE_HAVE_GCRYPT_H
        if (upipe_srt_handshake->password) {
            srt_set_handshake_extension_type(out_ext, SRT_HANDSHAKE_EXT_TYPE_KMREQ);
            srt_set_handshake_extension_len(out_ext, (size - SRT_HANDSHAKE_CIF_EXTENSION_MIN_SIZE) / 4);
            size -= SRT_HANDSHAKE_CIF_EXTENSION_MIN_SIZE;
            out_ext += SRT_HANDSHAKE_CIF_EXTENSION_MIN_SIZE;

            memset(out_ext, 0, SRT_KMREQ_COMMON_SIZE);

            out_ext[0] = 0x12;  // S V PT
            out_ext[1] = 0x20; out_ext[2] = 0x29; // Sign
            srt_km_set_kk(out_ext, kk);
            srt_km_set_cipher(out_ext, SRT_KMREQ_CIPHER_AES);
            out_ext[10] = 2; // SE
            out_ext[14] = 4; // slen;

            uint8_t wrap[8+256/8] = {0};

            srt_km_set_klen(out_ext, upipe_srt_handshake->sek_len / 4);
            memcpy(&out_ext[SRT_KMREQ_COMMON_SIZE-16], upipe_srt_handshake->salt, 16);

            uint8_t kek[32];
            gpg_error_t err = gcry_kdf_derive(upipe_srt_handshake->password,
                    strlen(upipe_srt_handshake->password), GCRY_KDF_PBKDF2, GCRY_MD_SHA1,
                    &upipe_srt_handshake->salt[8], 8, 2048, klen, kek);
            if (err) {
                upipe_err_va(upipe, "pbkdf2 failed (%s)", gcry_strerror(err));
                return false;
            }

            gcry_cipher_hd_t aes;
            err = gcry_cipher_open(&aes, GCRY_CIPHER_AES, GCRY_CIPHER_MODE_AESWRAP, 0);
            if (err) {
                upipe_err_va(upipe, "Cipher open failed (0x%x)", err);
                return false;
            }

            err = gcry_cipher_setkey(aes, kek, klen);
            if (err) {
                gcry_cipher_close(aes);
                upipe_err_va(upipe, "Couldn't use key encrypting key (0x%x)", err);
                return false;
            }

            uint8_t clear_wrap[2*256/8];
            memcpy(&clear_wrap[0],upipe_srt_handshake->sek[0], klen);
            memcpy(&clear_wrap[klen],upipe_srt_handshake->sek[1], klen);
            err = gcry_cipher_encrypt(aes, wrap, wrap_len, clear_wrap, wrap_len - 8);
            if (err) {
                gcry_cipher_close(aes);
                upipe_err_va(upipe, "Couldn't encrypt session key (0x%x)", err);
                return false;
            }

            gcry_cipher_close(aes);

            memcpy(&out_ext[SRT_KMREQ_COMMON_SIZE], wrap, wrap_len);
        }
#endif

        upipe_srt_handshake->expect_conclusion = true;

        uref_block_unmap(uref, 0);
        return uref;
    }

    if (!upipe_srt_handshake->expect_conclusion) {
        if (upipe_srt_handshake->upump_keepalive_timeout) {
            upipe_dbg(upipe, "Ignore handshake, already connected");
            return NULL;
        }

        if (hs_type != SRT_HANDSHAKE_TYPE_INDUCTION) {
            upipe_err_va(upipe, "Expected induction, ignore hs type 0x%x", hs_type);
            return NULL;
        }

        if (version != SRT_HANDSHAKE_VERSION_MIN || encryption != SRT_HANDSHAKE_CIPHER_NONE ||
                extension != SRT_HANDSHAKE_EXT_KMREQ ||
                syn_cookie != 0 || dst_socket_id != 0) {
            upipe_err_va(upipe, "Malformed first handshake syn %u dst_id %u", syn_cookie, dst_socket_id);
            return NULL;
        }

        if (!upipe_srt_handshake->upump_handshake_timeout) {
            /* connection has to succeed within 3 seconds */
            struct upump *upump =
                upump_alloc_timer(upipe_srt_handshake->upump_mgr,
                        upipe_srt_handshake_timeout,
                        upipe, upipe->refcount,
                        3 * UCLOCK_FREQ, 0);
            upump_start(upump);
            upipe_srt_handshake_set_upump_handshake_timeout(upipe, upump);
        }

        upipe_srt_handshake->establish_time = now;
        timestamp = 0;
        upipe_srt_handshake->remote_socket_id = srt_get_handshake_socket_id(cif);
        upipe_srt_handshake->socket_id = mrand48();
        upipe_srt_handshake->syn_cookie = mrand48();

        struct uref *uref = upipe_srt_handshake_alloc_hs(upipe, 0, timestamp, &out_cif);
        if (!uref)
            return NULL;

        srt_set_handshake_extension(out_cif, SRT_MAGIC_CODE);
        srt_set_handshake_type(out_cif, SRT_HANDSHAKE_TYPE_INDUCTION);

        upipe_srt_handshake->expect_conclusion = true;

        uref_block_unmap(uref, 0);
        return uref;
    } else {
        if (hs_type >= SRT_HANDSHAKE_TYPE_REJ_UNKNOWN && hs_type <= SRT_HANDSHAKE_TYPE_REJ_GROUP) {
            upipe_err_va(upipe, "Remote rejected handshake (%s)", get_hs_error(hs_type));
            upipe_srt_handshake->expect_conclusion = false;
            return NULL;
        }

        if (hs_type != SRT_HANDSHAKE_TYPE_CONCLUSION) {
            upipe_err_va(upipe, "Expected conclusion, ignore hs type 0x%x", hs_type);
            return NULL;
        }

        if (syn_cookie != upipe_srt_handshake->syn_cookie
                || dst_socket_id != 0) {
            upipe_err(upipe, "Malformed conclusion handshake");
            upipe_srt_handshake->expect_conclusion = false;
            return NULL;
        }

        /* At least HSREQ is expected */
        size -= SRT_HEADER_SIZE + SRT_HANDSHAKE_CIF_SIZE;
        if (version == SRT_HANDSHAKE_VERSION && size < SRT_HANDSHAKE_CIF_EXTENSION_MIN_SIZE + SRT_HANDSHAKE_HSREQ_SIZE) {
            upipe_err(upipe, "Malformed conclusion handshake (size)");
            upipe_srt_handshake->expect_conclusion = false;
            return NULL;
        }

        upipe_srt_handshake->isn = srt_get_handshake_isn(cif);

        uint8_t *ext = srt_get_handshake_extension_buf((uint8_t*)cif);

        uint8_t kk = 0;
        const uint8_t *wrap;
        uint8_t wrap_len = 0;

        while (size >= SRT_HANDSHAKE_CIF_EXTENSION_MIN_SIZE) {
            uint16_t ext_type = srt_get_handshake_extension_type(ext);
            uint16_t ext_len = 4 * srt_get_handshake_extension_len(ext);

            size -= SRT_HANDSHAKE_CIF_EXTENSION_MIN_SIZE;
            ext += SRT_HANDSHAKE_CIF_EXTENSION_MIN_SIZE;

            if (ext_len > size) {
                upipe_err_va(upipe, "Malformed extension: %u > %u", ext_len, size);
                break;
            }

            if (ext_type == SRT_HANDSHAKE_EXT_TYPE_HSREQ) {
                if (ext_len >= SRT_HANDSHAKE_HSREQ_SIZE)
                    upipe_srt_handshake_parse_hsreq(upipe, ext);
                else
                    upipe_err_va(upipe, "Malformed HSREQ: %u < %u\n", ext_len,
                            SRT_HANDSHAKE_HSREQ_SIZE);
            } else if (ext_type == SRT_HANDSHAKE_EXT_TYPE_KMREQ) {
                if (!srt_check_km(ext, ext_len) || !upipe_srt_handshake_parse_kmreq(upipe, ext, &kk, &wrap, &wrap_len))
                    upipe_err(upipe, "Malformed KMREQ");
            }

            ext += ext_len;
            size -= ext_len;
        }

        extension = 0;
        if (version == SRT_HANDSHAKE_VERSION) {
            extension = SRT_HANDSHAKE_EXT_HSREQ;
            size = SRT_HANDSHAKE_CIF_EXTENSION_MIN_SIZE + SRT_HANDSHAKE_HSREQ_SIZE;
        }
        if (wrap_len) {
            size += SRT_HANDSHAKE_CIF_EXTENSION_MIN_SIZE + SRT_KMREQ_COMMON_SIZE + wrap_len;
            extension |= SRT_HANDSHAKE_EXT_KMREQ;
        }
        if (upipe_srt_handshake->stream_id) {
            size += SRT_HANDSHAKE_CIF_EXTENSION_MIN_SIZE + upipe_srt_handshake->stream_id_len;
            extension |= SRT_HANDSHAKE_EXT_CONFIG;
        }

        struct uref *uref = upipe_srt_handshake_alloc_hs(upipe, size, timestamp, &out_cif);
        if (!uref)
            return NULL;

        if (extension)
            srt_set_handshake_extension(out_cif, extension);
        else
            srt_set_handshake_extension(out_cif, 2 /* SRT_DGRAM */);
        srt_set_handshake_type(out_cif, SRT_HANDSHAKE_TYPE_CONCLUSION);

        uint8_t *out_ext = srt_get_handshake_extension_buf(out_cif);
        if (version == SRT_HANDSHAKE_VERSION) {
            srt_set_handshake_extension_type(out_ext, SRT_HANDSHAKE_EXT_TYPE_HSRSP);
            srt_set_handshake_extension_len(out_ext, SRT_HANDSHAKE_HSREQ_SIZE / 4);
            out_ext += SRT_HANDSHAKE_CIF_EXTENSION_MIN_SIZE;
            srt_set_handshake_extension_srt_version(out_ext, upipe_srt_handshake->major,
                    upipe_srt_handshake->minor, upipe_srt_handshake->patch);
            srt_set_handshake_extension_srt_flags(out_ext, upipe_srt_handshake->flags);
            srt_set_handshake_extension_sender_tsbpd_delay(out_ext, upipe_srt_handshake->sender_tsbpd_delay);
            srt_set_handshake_extension_receiver_tsbpd_delay(out_ext, upipe_srt_handshake->receiver_tsbpd_delay);

            out_ext += SRT_HANDSHAKE_HSREQ_SIZE;
        } else
            srt_set_handshake_version(out_cif, SRT_HANDSHAKE_VERSION_MIN);

        if (upipe_srt_handshake->stream_id) {
            srt_set_handshake_extension_type(out_ext, SRT_HANDSHAKE_EXT_TYPE_SID);
            srt_set_handshake_extension_len(out_ext, upipe_srt_handshake->stream_id_len / 4);
            out_ext += SRT_HANDSHAKE_CIF_EXTENSION_MIN_SIZE;
            memcpy(out_ext, upipe_srt_handshake->stream_id, upipe_srt_handshake->stream_id_len);
            out_ext += upipe_srt_handshake->stream_id_len;
        }

        if (wrap_len) {
            srt_set_handshake_extension_type(out_ext, SRT_HANDSHAKE_EXT_TYPE_KMRSP);
            srt_set_handshake_extension_len(out_ext, (SRT_KMREQ_COMMON_SIZE + wrap_len) / 4);
            out_ext += SRT_HANDSHAKE_CIF_EXTENSION_MIN_SIZE;
            memset(out_ext, 0, SRT_KMREQ_COMMON_SIZE);
            // XXX: move to bitstream?

            out_ext[0] = 0x12;  // S V PT
            out_ext[1] = 0x20; out_ext[2] = 0x29; // Sign
            srt_km_set_kk(out_ext, kk);
            srt_km_set_cipher(out_ext, SRT_KMREQ_CIPHER_AES);
            out_ext[10] = 2; // SE
            out_ext[14] = 4; // slen;
            srt_km_set_klen(out_ext, upipe_srt_handshake->sek_len / 4);
            memcpy(&out_ext[SRT_KMREQ_COMMON_SIZE-16], upipe_srt_handshake->salt, 16);
            memcpy(&out_ext[SRT_KMREQ_COMMON_SIZE], wrap, wrap_len);
        }

        if (version == SRT_HANDSHAKE_VERSION_MIN) {
            struct uref *next = uref_block_alloc(upipe_srt_handshake->uref_mgr,
                    upipe_srt_handshake->ubuf_mgr, SRT_HEADER_SIZE + SRT_HANDSHAKE_HSREQ_SIZE);
            if (!next)
                upipe_throw_fatal(upipe, UBASE_ERR_ALLOC);
            else {
                uint8_t *out;
                int output_size = -1;
                if (likely(ubase_check(uref_block_write(next, 0, &output_size, &out)))) {
                    srt_set_packet_control(out, true);
                    srt_set_packet_timestamp(out, timestamp);
                    srt_set_packet_dst_socket_id(out, upipe_srt_handshake->remote_socket_id);

                    srt_set_control_packet_type(out, SRT_CONTROL_TYPE_USER);
                    srt_set_control_packet_subtype(out, SRT_HANDSHAKE_EXT_TYPE_HSREQ);
                    srt_set_control_packet_type_specific(out, 0);

                    uint8_t *out_ext = &out[SRT_HEADER_SIZE];
                    srt_set_handshake_extension_srt_version(out_ext, upipe_srt_handshake->major,
                            upipe_srt_handshake->minor, upipe_srt_handshake->patch);
                    srt_set_handshake_extension_srt_flags(out_ext, upipe_srt_handshake->flags);
                    srt_set_handshake_extension_sender_tsbpd_delay(out_ext, upipe_srt_handshake->sender_tsbpd_delay);
                    srt_set_handshake_extension_receiver_tsbpd_delay(out_ext, upipe_srt_handshake->receiver_tsbpd_delay);

                    uref_block_unmap(next, 0);
                    uref->uchain.next = &next->uchain;
                } else {
                    uref_free(next);
                }
            }

#ifdef UPIPE_HAVE_GCRYPT_H
            if (upipe_srt_handshake->password) {
                next = upipe_srt_handshake_make_kmreq(upipe, timestamp);
                if (next)
                    uref->uchain.next->next = &next->uchain;
            }
#endif
        }

        upipe_srt_handshake_finalize(upipe);

        uref_block_unmap(uref, 0);
        return uref;
    }
}

static struct uref *upipe_srt_handshake_handle_user(struct upipe *upipe, const uint8_t *buf, int size, uint64_t now)
{
    struct upipe_srt_handshake *upipe_srt_handshake = upipe_srt_handshake_from_upipe(upipe);
    uint32_t timestamp = (now - upipe_srt_handshake->establish_time) / 27;

    uint16_t subtype = srt_get_control_packet_subtype(buf);
    if (subtype != SRT_HANDSHAKE_EXT_TYPE_KMRSP && subtype != SRT_HANDSHAKE_EXT_TYPE_KMREQ)
        return NULL;

    uint8_t kk = 0;
    const uint8_t *wrap;
    uint8_t wrap_len = 0;

    const uint8_t *cif = srt_get_control_packet_cif(buf);
    size -= SRT_HEADER_SIZE;

    if (!srt_check_km(buf, size) || !upipe_srt_handshake_parse_kmreq(upipe, buf, &kk, &wrap, &wrap_len))
        if (!upipe_srt_handshake_parse_kmreq(upipe, cif, &kk, &wrap, &wrap_len)) {
            upipe_err_va(upipe, "parse failed");
            return NULL;
        }

    if (subtype == SRT_HANDSHAKE_EXT_TYPE_KMRSP) {
        if (upipe_srt_handshake->kmreq) {
            upipe_srt_handshake_set_upump_kmreq(upipe, NULL);
            uref_free(upipe_srt_handshake->kmreq);
            upipe_srt_handshake->kmreq = NULL;
        }
        upipe_srt_handshake_finalize(upipe);
        return NULL;
    }

    struct uref *uref = uref_block_alloc(upipe_srt_handshake->uref_mgr,
            upipe_srt_handshake->ubuf_mgr, SRT_HEADER_SIZE + SRT_KMREQ_COMMON_SIZE + wrap_len);
    if (!uref)
        return NULL;
    uint8_t *out;
    int output_size = -1;
    if (unlikely(!ubase_check(uref_block_write(uref, 0, &output_size, &out)))) {
        uref_free(uref);
        upipe_throw_fatal(upipe, UBASE_ERR_ALLOC);
    }

    srt_set_packet_control(out, true);
    srt_set_packet_timestamp(out, timestamp);
    srt_set_packet_dst_socket_id(out, upipe_srt_handshake->remote_socket_id);
    srt_set_control_packet_type(out, SRT_CONTROL_TYPE_USER);
    srt_set_control_packet_subtype(out, SRT_HANDSHAKE_EXT_TYPE_KMRSP);
    srt_set_control_packet_type_specific(out, 0);
    uint8_t *extra = (uint8_t*)srt_get_control_packet_cif(out);
    memset(extra, 0, SRT_KMREQ_COMMON_SIZE);

    if (wrap_len) {
        extra[0] = 0x12;  // S V PT
        extra[1] = 0x20; extra[2] = 0x29; // Sign
        srt_km_set_kk(extra, kk);
        srt_km_set_cipher(extra, SRT_KMREQ_CIPHER_AES);
        extra[10] = 2; // SE
        extra[14] = 4; // slen;
        srt_km_set_klen(extra, upipe_srt_handshake->sek_len / 4);
        memcpy(&extra[SRT_KMREQ_COMMON_SIZE-16], upipe_srt_handshake->salt, 16);
        memcpy(&extra[SRT_KMREQ_COMMON_SIZE], wrap, wrap_len);
    }
    upipe_srt_handshake_finalize(upipe);

    uref_block_unmap(uref, 0);
    return uref;
}

static struct uref *upipe_srt_handshake_handle_ack(struct upipe *upipe, const uint8_t *buf, int size, uint64_t now)
{
    struct upipe_srt_handshake *upipe_srt_handshake = upipe_srt_handshake_from_upipe(upipe);
    uint32_t timestamp = (now - upipe_srt_handshake->establish_time) / 27;
    uint32_t ack_number = srt_get_control_packet_type_specific(buf);

    /* Don't output an ACKACK on Light ACKs or Small ACKs */
    if (!ack_number)
        return NULL;

    struct uref *uref = uref_block_alloc(upipe_srt_handshake->uref_mgr,
            upipe_srt_handshake->ubuf_mgr, SRT_HEADER_SIZE + 4 /* WTF */);
    if (!uref)
        return NULL;
    uint8_t *out;
    int output_size = -1;
    if (unlikely(!ubase_check(uref_block_write(uref, 0, &output_size, &out)))) {
        uref_free(uref);
        upipe_throw_fatal(upipe, UBASE_ERR_ALLOC);
    }

    srt_set_packet_control(out, true);
    srt_set_packet_timestamp(out, timestamp);
    srt_set_packet_dst_socket_id(out, upipe_srt_handshake->remote_socket_id);
    srt_set_control_packet_type(out, SRT_CONTROL_TYPE_ACKACK);
    srt_set_control_packet_subtype(out, 0);
    srt_set_control_packet_type_specific(out, ack_number);
    uint8_t *extra = (uint8_t*)srt_get_control_packet_cif(out);
    memset(extra, 0, 4);

    uref_block_unmap(uref, 0);
    return uref;
    // should go to sender
}

static struct uref *upipe_srt_handshake_input_control(struct upipe *upipe, const uint8_t *buf, int size, bool *handled)
{
    struct upipe_srt_handshake *upipe_srt_handshake = upipe_srt_handshake_from_upipe(upipe);

    uint16_t type = srt_get_control_packet_type(buf);
    uint64_t now = uclock_now(upipe_srt_handshake->uclock);
    const uint8_t *cif = srt_get_control_packet_cif(buf);

    upipe_verbose_va(upipe, "control pkt %s", get_ctrl_type(type));
    *handled = true;

    if (size < SRT_HEADER_SIZE) {
        upipe_err_va(upipe, "control packet too small (%d)", size);
        return NULL;
    }

    switch (type) {
        case SRT_CONTROL_TYPE_HANDSHAKE:
            return upipe_srt_handshake_handle_hs(upipe, buf, size, now);

        case SRT_CONTROL_TYPE_KEEPALIVE:
            break;

        case SRT_CONTROL_TYPE_ACK:
            return upipe_srt_handshake_handle_ack(upipe, buf, size, now);

        case SRT_CONTROL_TYPE_USER:
            return upipe_srt_handshake_handle_user(upipe, buf, size, now);

        case SRT_CONTROL_TYPE_SHUTDOWN:
            upipe_err_va(upipe, "shutdown requested");
            upipe_throw_source_end(upipe);
            break;

        case SRT_CONTROL_TYPE_DROPREQ:
            if (!srt_check_dropreq(cif, size - SRT_HEADER_SIZE)) {
                upipe_err_va(upipe, "dropreq pkt invalid");
            } else {
                uint32_t first = srt_get_dropreq_first_seq(cif);
                uint32_t last = srt_get_dropreq_last_seq(cif);
                upipe_dbg_va(upipe, "sender dropped packets from %u to %u", first, last);
            }
            break;

        case SRT_CONTROL_TYPE_NAK: /* fallthrough */
        case SRT_CONTROL_TYPE_ACKACK: // send to next pipe for RTT estimation
        default:
            *handled = false;
            break;
    }

    return NULL;
}

static void upipe_srt_handshake_input(struct upipe *upipe, struct uref *uref,
        struct upump **upump_p)
{
    struct upipe_srt_handshake *upipe_srt_handshake = upipe_srt_handshake_from_upipe(upipe);

    size_t total_size;
    ubase_assert(uref_block_size(uref, &total_size));

    const uint8_t *buf;
    int size = total_size;

    ubase_assert(uref_block_read(uref, 0, &size, &buf));
    assert(size == total_size);

    if (size < SRT_HEADER_SIZE) {
        upipe_err_va(upipe, "Packet too small (%d)", size);
        ubase_assert(uref_block_unmap(uref, 0));
        uref_free(uref);
        return;
    }

    uint32_t dst_socket_id = srt_get_packet_dst_socket_id(buf);
    if (dst_socket_id && dst_socket_id != upipe_srt_handshake->socket_id) {
        upipe_err_va(upipe, "0x%08x != 0x%08x", dst_socket_id,
            upipe_srt_handshake->socket_id);
        ubase_assert(uref_block_unmap(uref, 0));
        uref_free(uref);
        return;
    }

    if (srt_get_packet_control(buf)) {
        bool handled = false;
        struct uref *reply = upipe_srt_handshake_input_control(upipe, buf, size, &handled);
        ubase_assert(uref_block_unmap(uref, 0));
        if (!handled && !reply) {
            upipe_srt_handshake_output(upipe, uref, upump_p);
        } else {
            uref_free(uref);
            if (reply) {
                struct uchain *next = reply->uchain.next;
                upipe_srt_handshake_output(&upipe_srt_handshake->upipe, reply, upump_p);
                if (next) {
                    struct uchain *next2 = next->next;
                    upipe_srt_handshake_output(&upipe_srt_handshake->upipe, uref_from_uchain(next), upump_p);
                    if (next2)
                        upipe_srt_handshake_output(&upipe_srt_handshake->upipe, uref_from_uchain(next2), upump_p);
                }
            }
        }
    } else {
        ubase_assert(uref_block_unmap(uref, 0));
        /* let data packets pass through */
        upipe_srt_handshake_output(upipe, uref, upump_p);
    }
}

/** @This frees a upipe.
 *
 * @param upipe description structure of the pipe
 */
static void upipe_srt_handshake_free(struct upipe *upipe)
{
    struct upipe_srt_handshake *upipe_srt_handshake = upipe_srt_handshake_from_upipe(upipe);
    upipe_srt_handshake_shutdown(upipe);
    upipe_throw_dead(upipe);

    free(upipe_srt_handshake->password);
    free(upipe_srt_handshake->stream_id);

    if (upipe_srt_handshake->kmreq)
        uref_free(upipe_srt_handshake->kmreq);

    upipe_srt_handshake_clean_output(upipe);
    upipe_srt_handshake_clean_upump_timer(upipe);
    upipe_srt_handshake_clean_upump_handshake_timeout(upipe);
    upipe_srt_handshake_clean_upump_keepalive_timeout(upipe);
    upipe_srt_handshake_clean_upump_kmreq(upipe);
    upipe_srt_handshake_clean_upump_mgr(upipe);
    upipe_srt_handshake_clean_uclock(upipe);
    upipe_srt_handshake_clean_ubuf_mgr(upipe);
    upipe_srt_handshake_clean_uref_mgr(upipe);
    upipe_srt_handshake_clean_urefcount(upipe);
    upipe_srt_handshake_free_void(upipe);
}

/** module manager static descriptor */
static struct upipe_mgr upipe_srt_handshake_mgr = {
    .refcount = NULL,
    .signature = UPIPE_SRT_HANDSHAKE_SIGNATURE,

    .upipe_alloc = upipe_srt_handshake_alloc,
    .upipe_input = upipe_srt_handshake_input,
    .upipe_control = upipe_srt_handshake_control,

    .upipe_mgr_control = NULL
};

/** @This returns the management structure for all SRT handshake sources
 *
 * @return pointer to manager
 * @param seed random seed for socket id and syn cookie
 */
struct upipe_mgr *upipe_srt_handshake_mgr_alloc(long seed)
{
    srand48(seed);
    return &upipe_srt_handshake_mgr;
}<|MERGE_RESOLUTION|>--- conflicted
+++ resolved
@@ -65,17 +65,10 @@
     struct urefcount urefcount;
 
     struct upump_mgr *upump_mgr;
-<<<<<<< HEAD
-    struct upump *upump_timer;
-    struct upump *upump_handshake_timeout;
-    struct upump *upump_keepalive_timeout;
-    struct upump *upump_kmreq;
-=======
     struct upump *upump_timer; /* send handshakes every 250ms until connected */
-    struct upump *upump_timeout; /* abort connection if not successful */
+    struct upump *upump_handshake_timeout; /* abort connection if not successful */
     struct upump *upump_keepalive_timeout; /* reset connection if no keep alive in 10s */
     struct upump *upump_kmreq; /* re-send key update if not acknowledged */
->>>>>>> 75d7818d
     struct uclock *uclock;
     struct urequest uclock_request;
 
